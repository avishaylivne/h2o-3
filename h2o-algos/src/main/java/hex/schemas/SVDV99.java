--- conflicted
+++ resolved
@@ -24,12 +24,8 @@
         "seed",
         "keep_u",
         "u_name",
-<<<<<<< HEAD
-        "use_all_factor_levels"
-=======
         "use_all_factor_levels",
         "max_runtime_secs"
->>>>>>> 4f96ee57
     };
 
     @API(help = "Transformation of training data", values = { "NONE", "STANDARDIZE", "NORMALIZE", "DEMEAN", "DESCALE" })  // TODO: pull out of categorical class
