package water.rapids;

import water.H2O;
import water.fvec.*;
import water.MRTask;

/** Apply a Function to a frame
 *  Typically, column-by-column, produces a 1-row frame as a result
 */
class ASTApply extends ASTPrim {
  @Override
  public String[] args() { return new String[]{"ary", "margin", "fun"}; }
  @Override int nargs() { return 1+3; } // (apply frame 1/2 fun) 
  @Override public String str() { return "apply"; }
  @Override Val apply( Env env, Env.StackHelp stk, AST asts[] ) {
    Frame fr     = stk.track(asts[1].exec(env)).getFrame();
    double margin= stk.track(asts[2].exec(env)).getNum();
    AST fun      = stk.track(asts[3].exec(env)).getFun();

    int nargs = fun.nargs();
    if( nargs != -1 && nargs != 2 )
      throw new IllegalArgumentException("Incorrect number of arguments; '"+fun+"' expects "+nargs+" but was passed "+2);

    switch( (int)margin ) {
    case 1:  return rowwise(env,    fr,fun);
    case 2:  return colwise(env,stk,fr,fun); 
    default: throw new IllegalArgumentException("Only row-wise (margin 1) or col-wise (margin 2) allowed");
    }
  }
   
  // --------------------------------------------------------------------------
  private Val colwise( Env env, Env.StackHelp stk, Frame fr, AST fun ) {
    // Break each column into it's own Frame, then execute the function passing
    // the 1 argument.  All columns are independent, and this loop should be
    // parallized over each column.
    Vec vecs[] = fr.vecs();
    Val vals[] = new Val[vecs.length];
    AST[] asts = new AST[]{fun,null};
    for( int i=0; i<vecs.length; i++ ) {
      asts[1] = new ASTFrame(new Frame(new String[]{fr._names[i]}, new Vec[]{vecs[i]}));
      try (Env.StackHelp stk_inner = env.stk()) {
          vals[i] = fun.apply(env,stk_inner,asts);
        }
    }

    // All the resulting Vals must be the same scalar type (and if ValFrames,
    // the columns must be the same count and type).  Build a Frame result with
    // 1 row column per applied function result (per column), and as many rows
    // as there are columns in the returned Frames.
    Val v0 = vals[0];
    Vec ovecs[] = new Vec[vecs.length];
    switch( v0.type() ) {
    case Val.NUM:
      for( int i=0; i<vecs.length; i++ )  
        ovecs[i] = Vec.makeCon(vals[i].getNum(),1L); // Since the zero column is a number, all must be numbers
      break;
    case Val.FRM:
      long nrows = v0.getFrame().numRows();
      for( int i=0; i<vecs.length; i++ ) {
        Frame res = vals[i].getFrame(); // Since the zero column is a frame, all must be frames
        if( res.numCols() != 1 ) throw new IllegalArgumentException("apply result Frames must have one column, found "+res.numCols()+" cols");
        if( res.numRows() != nrows ) throw new IllegalArgumentException("apply result Frames must have all the same rows, found "+nrows+" rows and "+res.numRows());
        ovecs[i] = res.vec(0);
      }
      break;
    case Val.NUMS:
      for( int i=0; i<vecs.length; i++ )
        ovecs[i] = Vec.makeCon(vals[i].getNums()[0],1L);
      break;
    case Val.STRS:
      throw H2O.unimpl();
    case Val.FUN:  throw water.H2O.unimpl();
    case Val.STR:  throw water.H2O.unimpl();
    default:       throw water.H2O.unimpl();
    }
    return new ValFrame(new Frame(fr._names,ovecs));
  }

  // --------------------------------------------------------------------------
<<<<<<< HEAD
  private Val rowwise( final Env env, Frame fr, final AST fun ) {
    final String[] names = fr._names;
    // Break each row into it's own Row, then execute the function passing the
    // 1 argument.  All rows are independent, and run in parallel
=======
  // Break each row into it's own Row, then execute the function passing the
  // 1 argument.  All rows are independent, and run in parallel
  private Val rowwise( Env env, Frame fr, final AST fun ) {
    final String[] names = fr._names;

    final ASTFun scope = env._scope;  // Current execution scope; needed to lookup variables
>>>>>>> 4f96ee57

    // do a single row of the frame to determine the size of the output.
    double[] ds = new double[fr.numCols()];
    for(int col=0;col<fr.numCols();++col)
      ds[col] = fr.vec(col).at(0);
    int noutputs = fun.apply(env,env.stk(),new AST[]{fun,new ASTRow(ds,fr.names())}).getRow().length;
<<<<<<< HEAD
=======

>>>>>>> 4f96ee57
    Frame res = new MRTask() {
        @Override public void map( Chunk chks[], NewChunk[] nc ) {
          double ds[] = new double[chks.length]; // Working row
          AST[] asts = new AST[]{fun,new ASTRow(ds,names)}; // Arguments to be called; they are reused endlessly
<<<<<<< HEAD
=======
          Session ses = new Session();                      // Session, again reused endlessly
          Env env = new Env(ses);
          env._scope = scope;                               // For proper namespace lookup
>>>>>>> 4f96ee57
          for( int row=0; row<chks[0]._len; row++ ) {
            for( int col=0; col<chks.length; col++ ) // Fill the row
              ds[col] = chks[col].atd(row);
            try (Env.StackHelp stk_inner = env.stk()) {
              double[] valRow = fun.apply(env,stk_inner,asts).getRow(); // Make the call per-row
              for( int newCol=0;newCol<nc.length;++newCol)
                nc[newCol].addNum(valRow[newCol]);
              }
          }
          ses.end(null);        // Mostly for the sanity checks
        }
<<<<<<< HEAD
      }.doAll(noutputs,fr).outputFrame();
=======
      }.doAll(noutputs, Vec.T_NUM, fr).outputFrame();
>>>>>>> 4f96ee57
    return new ValFrame(res);
  }
}


/** Evaluate any number of expressions, returning the last one */
class ASTComma extends ASTPrim {
  @Override
  public String[] args() { return new String[]{"..."}; }
  @Override int nargs() { return -1; } // variable args
  @Override public String str() { return ","; }
  @Override Val apply( Env env, Env.StackHelp stk, AST asts[] ) {
    Val val = new ValNum(0);
    for( int i=1; i<asts.length; i++ )
      val = stk.track(asts[i].exec(env)); // Evaluate all expressions for side-effects
    return val;                           // Return the last one
  }
}<|MERGE_RESOLUTION|>--- conflicted
+++ resolved
@@ -77,39 +77,26 @@
   }
 
   // --------------------------------------------------------------------------
-<<<<<<< HEAD
-  private Val rowwise( final Env env, Frame fr, final AST fun ) {
-    final String[] names = fr._names;
-    // Break each row into it's own Row, then execute the function passing the
-    // 1 argument.  All rows are independent, and run in parallel
-=======
   // Break each row into it's own Row, then execute the function passing the
   // 1 argument.  All rows are independent, and run in parallel
   private Val rowwise( Env env, Frame fr, final AST fun ) {
     final String[] names = fr._names;
 
     final ASTFun scope = env._scope;  // Current execution scope; needed to lookup variables
->>>>>>> 4f96ee57
 
     // do a single row of the frame to determine the size of the output.
     double[] ds = new double[fr.numCols()];
     for(int col=0;col<fr.numCols();++col)
       ds[col] = fr.vec(col).at(0);
     int noutputs = fun.apply(env,env.stk(),new AST[]{fun,new ASTRow(ds,fr.names())}).getRow().length;
-<<<<<<< HEAD
-=======
 
->>>>>>> 4f96ee57
     Frame res = new MRTask() {
         @Override public void map( Chunk chks[], NewChunk[] nc ) {
           double ds[] = new double[chks.length]; // Working row
           AST[] asts = new AST[]{fun,new ASTRow(ds,names)}; // Arguments to be called; they are reused endlessly
-<<<<<<< HEAD
-=======
           Session ses = new Session();                      // Session, again reused endlessly
           Env env = new Env(ses);
           env._scope = scope;                               // For proper namespace lookup
->>>>>>> 4f96ee57
           for( int row=0; row<chks[0]._len; row++ ) {
             for( int col=0; col<chks.length; col++ ) // Fill the row
               ds[col] = chks[col].atd(row);
@@ -121,11 +108,7 @@
           }
           ses.end(null);        // Mostly for the sanity checks
         }
-<<<<<<< HEAD
-      }.doAll(noutputs,fr).outputFrame();
-=======
       }.doAll(noutputs, Vec.T_NUM, fr).outputFrame();
->>>>>>> 4f96ee57
     return new ValFrame(res);
   }
 }
