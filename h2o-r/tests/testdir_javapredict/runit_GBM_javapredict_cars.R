setwd(normalizePath(dirname(R.utils::commandArgs(asValues=TRUE)$"f")))
source("../../scripts/h2o-r-test-setup.R")
#----------------------------------------------------------------------
# Purpose:  This test exercises the GBM model downloaded as java code
#           for the iris data set.
#
# Notes:    Assumes unix environment.
#           curl, javac, java must be installed.
#           java must be at least 1.6.
#----------------------------------------------------------------------
<<<<<<< HEAD
setwd(normalizePath(dirname(R.utils::commandArgs(asValues=TRUE)$"f")))
source("../h2o-runit.R")
=======


>>>>>>> 4f96ee57

test.gbm.javapredict.cars <-
function() {
    #----------------------------------------------------------------------
    # Parameters for the test.
    #----------------------------------------------------------------------
    training_file <- test_file <- locate("smalldata/junit/cars_nice_header.csv")
    training_frame <- h2o.importFile(training_file)
    test_frame <- h2o.importFile(test_file)

    params                 <- list()
    params$ntrees          <- 500
    params$max_depth       <- 10
    params$min_rows        <- 1
    params$learn_rate      <- 0.1
    params$balance_classes <- sample( c(T,F), 1)
    params$x               <- c("name","economy", "displacement","power","weight","acceleration","year")
    params$y               <- "cylinders"
    params$training_frame  <- training_frame

    #----------------------------------------------------------------------
    # Run the test
    #----------------------------------------------------------------------
<<<<<<< HEAD
    doJavapredictTest("gbm",normalizePath(paste0(getwd(),"/..")),test_file,test_frame,params)
=======
    doJavapredictTest("gbm",test_file,test_frame,params)
>>>>>>> 4f96ee57
}

doTest("GBM test", test.gbm.javapredict.cars)<|MERGE_RESOLUTION|>--- conflicted
+++ resolved
@@ -8,13 +8,8 @@
 #           curl, javac, java must be installed.
 #           java must be at least 1.6.
 #----------------------------------------------------------------------
-<<<<<<< HEAD
-setwd(normalizePath(dirname(R.utils::commandArgs(asValues=TRUE)$"f")))
-source("../h2o-runit.R")
-=======
 
 
->>>>>>> 4f96ee57
 
 test.gbm.javapredict.cars <-
 function() {
@@ -38,11 +33,7 @@
     #----------------------------------------------------------------------
     # Run the test
     #----------------------------------------------------------------------
-<<<<<<< HEAD
-    doJavapredictTest("gbm",normalizePath(paste0(getwd(),"/..")),test_file,test_frame,params)
-=======
     doJavapredictTest("gbm",test_file,test_frame,params)
->>>>>>> 4f96ee57
 }
 
 doTest("GBM test", test.gbm.javapredict.cars)