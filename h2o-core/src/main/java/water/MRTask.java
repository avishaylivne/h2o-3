package water;

import jsr166y.CountedCompleter;
import jsr166y.ForkJoinPool;
import water.fvec.*;
import water.util.PrettyPrint;
import water.fvec.Vec.VectorGroup;

import java.util.Arrays;

/**
 * Map/Reduce style distributed computation.
 * <p>
 * MRTask provides several <code>map</code> and <code>reduce</code> methods
 * that can be overridden to specify a computation. Several instances of this
 * class will be created to distribute the computation over F/J threads and
 * machines.  Non-transient fields are copied and serialized to instances
 * created for map invocations.  Reduce methods can store their results in
 * fields.  Results are serialized and reduced all the way back to the invoking
 * node.  When the last reduce method has been called, fields of the initial
 * MRTask instance contains the computation results.</p>
 * <p>
 * Apart from small reduced POJO returned to the calling node, MRTask can
 * produce output vector(s) as a result.  These will have chunks co-located
 * with the input dataset, however, their number of lines will generally differ
 * so they won't be strictly compatible with the original.  To produce output
 * vectors, call doAll.dfork version with required number of outputs and
 * override appropriate <code>map</code> call taking required number of
 * NewChunks.  MRTask will automatically close the new Appendable vecs and a
 * call to <code>outputFrame</code> will make a frame with newly created Vecs.
 * </p>
 *
 * <p><b>Overview</b></p>
 * <p>
 * Distributed computation starts by calling <code>doAll</code>,
 * <code>dfork</code>, or <code>asyncExec</code>.  <code>doAll</code> simply
 * calls <code>dfork</code> and <code>asyncExec</code> before blocking;
 * <code>dfork</code> and <code>asyncExec</code> are non-blocking.  The main
 * pardigm is divide-conquer-combine using ForkJoin. </p>
 * <p>
 * If <code>doAll</code> is called with Keys, then one <code>map</code> call is
 * made per Key, on the Key's home node.  If MRTask is invoked on a Frame (or
 * equivalently a Vec[]), then one <code>map</code> call is made per Chunk for
 * all Vecs at once, on the Chunk's home node.  In both modes,
 * <code>reduce</code> is called between each pair of calls to
 * <code>map</code>.  </p>
 * <p>
 * MRTask can also be called with <code>doAllNodes</code>, in which case only
 * the setupLocal call is made once per node; neither map nor reduce are
 * called.</p>
 * <p>

 * Computation is tailored primarily by overriding.  The main method is the
 * <code>map</code> call, coupled sometimes with a <code>reduce</code> call.
 * <code>setupLocal</code> is called once per node before any map calls are
 * made on that node (but perhaps other nodes have already started); in reverse
 * <code>closeLocal</code> is called after the last map call completes on a
 * node (but perhaps other nodes are still computing maps).
 * <code>postGlobal</code> is called once only after all maps, reduces and
 * closeLocals, and only on the home node.</p>
 */
public abstract class MRTask<T extends MRTask<T>> extends DTask<T> implements ForkJoinPool.ManagedBlocker {

  /*
  * Technical note to developers:
  *
  *   There are several internal flags and counters used throughout. They are gathered in
  *   this note to help you reason about the execution of an MRTask.
  *
  *    internal "top-level" fields
  *    ---------------------------
  *     - RPC<T> _nleft, _nrite: "child" node/JVMs that are doing work
  *     - boolean _topLocal    : "root" MRTask on a local machine
  *     - boolean _topGlobal   : "root" MRTask on the "root" node
  *     - T _left, _rite       : "child" MRTasks on a local machine
  *     - T _res               : "result" MRTask (everything reduced into here)
  *     - int _nlo,_nhi        : range of nodes to do remote work on (divide-conquer; see Diagram 2)
  *     - Futures _fs          : _topLocal task blocks on _fs for _left and _rite to complete
  *
  *       Diagram 1: N is for Node; T is for Task
  *       -------------------------------------
  *              3 node cloud              Inside one of the 'N' nodes:
  *                   N1                               T  _topLocal**
  *                 /   \                            /  \
  *         N2 (_nleft)  N3 (_nrite)         T (_left)   T (_rite)
  *
  *                  **: T is also _topGlobal if N==N1
  *
  *    These fields get set in the <code>SetupLocal0<code> call. Let's see what it does:
  *
  *     Diagram 2:
  *     ----------
  *       asyncExec on N1
  *         - _topGlobal=true
  *         - _nlo=0
  *         - _nhi=CLOUD_SIZE
  *                ||
  *                ||
  *                ||
  *                ==>       setupLocal0 on N1
  *                            - topLocal=true
  *                            - _fs = new Futures()
  *                            - nmid = (_nlo + _nhi) >> 1 => split the range of nodes (divide-conquer)
  *                            - _nleft = remote_compute(_nlo,nmid) => chooses a node in range and does new RPC().call()
  *                            - _nrite = remote_compute(nmid,_nhi)    serializing MRTask and call dinvoke on remote.
  *                           /                                 \
  *                         /                                     \
  *                       /                                         \
  *                  dinvoke on N2                              dinvoke on N3
  *                   setupLocal0 on N2                           setupLocal0 on N3
  *                     - topLocal=true                             - topLocal=true
  *                     - _fs = new Futures()                       - _fs = new Futures()
  *                     - (continue splitting)                      - (continue splitting)
  *                   H2O.submitTask(this) => compute2            H2O.submitTask(this) => compute2
  *
  */

  public MRTask() {}
  protected MRTask(H2O.H2OCountedCompleter cmp) {super(cmp); }

  /**
   * This Frame instance is the handle for computation over a set of Vec instances. Recall
   * that a Frame is a collection Vec instances, so this includes any invocation of
   * <code>doAll</code> with Frame and Vec[] instances. Top-level calls to
   * <code>doAll</code> wrap Vec instances into a new Frame instance and set this into
   * <code>_fr</code> during a call to <code>asyncExec</code>.
   */
  public Frame _fr;

  /** This <code>Key[]</code> instance is the handle used for computation when
   *  an MRTask is invoked over an array of <code>Key</code>instances. */
  public Key[] _keys;

  /** The number and type of output Vec instances produced by an MRTask.  If
   *  null then there are no outputs, _appendables will be null, and calls to
   *  <code>outputFrame</code> will return null. */
  private byte _output_types[];

  /** First reserved VectorGroup key index for all output Vecs */
  private int _vid;

  /** New Output vectors; may be null.
   * @return the set of AppendableVec instances or null if _output_types is null  */
  public AppendableVec[] appendables() { return _appendables; }

  /** Appendables are treated separately (roll-ups computed in map/reduce
   *  style, can not be passed via K/V store).*/
  protected AppendableVec[] _appendables;

  /** Internal field to track the left &amp; right remote nodes/JVMs to work on */
  transient protected RPC<T> _nleft, _nrite;

  /** Internal field to track if this is a top-level local call */
  transient protected boolean _topLocal; // Top-level local call, returning results over the wire

  /** Internal field to track if this is a top-level call. */
  transient boolean _topGlobal = false;

  /** Internal field to track the left &amp; right sub-range of chunks to work on */
  transient protected T _left, _rite; // In-progress execution tree

  /** Internal field upon which all reduces occur. */
  transient private T _res;           // Result

  /** The range of Nodes to work on remotely */
  protected short _nlo, _nhi;

  /** Internal field to track a range of local Chunks to work on */
  transient protected int _lo, _hi;

  /** We can add more things to block on - in case we want a bunch of lazy
   *  tasks produced by children to all end before this top-level task ends.
   *  Semantically, these will all complete before we return from the top-level
   *  task.  Pragmatically, we block on a finer grained basis. */
  transient protected Futures _fs; // More things to block on

  /** If true, run entirely local - which will pull all the data locally. */
  protected boolean _run_local;

<<<<<<< HEAD
  public String profString() { return _doProfile ? _profile.toString() : "MRTask profiling is turned off\n"; }
  MRProfile _profile;

  public void setProfile(boolean b) {_doProfile = b;}
  private boolean _doProfile = false;

  /**
   * @return priority of this MRTask
   */
=======
  /** @return priority of this MRTask */
>>>>>>> d3f17159
  @Override public byte priority() { return _priority; }
  private byte _priority;

  public String profString() { return _profile != null ? _profile.toString() : "Profiling turned off"; }
  MRProfile _profile;

  /** Used to invoke profiling.  Call as: <code>new MRTask().profile().doAll();*/
  public T profile() { _profile = new MRProfile(this); return (T)this; }

  /** Get the resulting Frame from this invoked MRTask.  <b>This Frame is not
   *  in the DKV.</b> AppendableVec instances are closed into Vec instances,
   *  which then appear in the DKV.
   *
   *  @return null if no outputs, otherwise returns the resulting Frame from
   *  the MRTask.  The Frame has no column names nor domains.
   */
  public Frame outputFrame() { return outputFrame(null,null,null); }

  /** Get the resulting Frame from this invoked MRTask.  <b>This Frame is not in
   *  the DKV.</b> AppendableVec instances are closed into Vec instances, which
   *  then appear in the DKV.
   *
   *  @param names The names of the columns in the resulting Frame.
   *  @param domains The domains of the columns in the resulting Frame.
   *  @return The result Frame, or null if no outputs
   */
  public Frame outputFrame(String [] names, String [][] domains){ return outputFrame(null,names,domains); }

  /**
   * Get the resulting Frame from this invoked MRTask. If the passed in <code>key</code>
   * is not null, then the resulting Frame will appear in the DKV. AppendableVec instances
   * are closed into Vec instances, which then appear in the DKV.
   *
   * @param key If null, then the Frame will not appear in the DKV. Otherwise, this result
   *            will appear in the DKV under this key.
   * @param names The names of the columns in the resulting Frame.
   * @param domains The domains of the columns in the resulting Frame.
   * @return null if _noutputs is 0, otherwise returns a Frame.
   */
  public Frame outputFrame(Key key, String [] names, String [][] domains){
    Futures fs = new Futures();
    Frame res = closeFrame(key, names, domains, fs);
    if( key != null ) DKV.put(res,fs);
    fs.blockForPending();
    return res;
  }

  // the work-horse for the outputFrame calls
  private Frame closeFrame(Key key, String[] names, String[][] domains, Futures fs) {
    if( _output_types == null ) return null;
    final int noutputs = _output_types.length;
    Vec[] vecs = new Vec[noutputs];
    if( _appendables==null )  // Zero rows?
      for( int i = 0; i < noutputs; i++ )
        vecs[i] = _fr.anyVec().makeZero();
    else {
      int rowLayout = _appendables[0].compute_rowLayout();
      for( int i = 0; i < noutputs; i++ ) {
        _appendables[i].setDomain(domains==null ? null : domains[i]);
        vecs[i] = _appendables[i].close(rowLayout,fs);
      }
    }
    return new Frame(key,names,vecs);
  }

  /** Override with your map implementation.  This overload is given a single
   *  <strong>local</strong> input Chunk.  It is meant for map/reduce jobs that use a
   *  single column in a input Frame.  All map variants are called, but only one is
   *  expected to be overridden. */
  public void map( Chunk c ) { }
  public void map( Chunk c, NewChunk nc ) { }

  /** Override with your map implementation.  This overload is given two
   *  <strong>local</strong> Chunks.  All map variants are called, but only one
   *  is expected to be overridden. */
  public void map( Chunk c0, Chunk c1 ) { }
  //public void map( Chunk c0, Chunk c1, NewChunk nc) { }
  //public void map( Chunk c0, Chunk c1, NewChunk nc1, NewChunk nc2 ) { }

  /** Override with your map implementation.  This overload is given three
   * <strong>local</strong> input Chunks.  All map variants are called, but only one
   * is expected to be overridden. */
  public void map( Chunk c0, Chunk c1, Chunk c2 ) { }
  //public void map( Chunk c0, Chunk c1, Chunk c2, NewChunk nc ) { }
  //public void map( Chunk c0, Chunk c1, Chunk c2, NewChunk nc1, NewChunk nc2 ) { }

  /** Override with your map implementation.  This overload is given an array
   *  of <strong>local</strong> input Chunks, for Frames with arbitrary column
   *  numbers.  All map variants are called, but only one is expected to be
   *  overridden. */
  public void map( Chunk cs[] ) { }

  /** The handy method to generate a new vector based on existing vectors.
   *
   * Note: This method is used by Sparkling Water examples.
   *
   * @param cs  input vectors
   * @param nc  output vector
   */
  public void map( Chunk cs[], NewChunk nc ) { }
  public void map( Chunk cs[], NewChunk nc1, NewChunk nc2 ) { }
  public void map( Chunk cs[], NewChunk [] ncs ) { }

  /** Override with your map implementation.  Used when doAll is called with 
   *  an array of Keys, and called once-per-Key on the Key's Home node */
  public void map( Key key ) { }

  /** Override to combine results from 'mrt' into 'this' MRTask.  Both 'this'
   *  and 'mrt' are guaranteed to either have map() run on them, or be the
   *  results of a prior reduce().  Reduce is optional if, e.g., the result is
   *  some output vector.  */
  public void reduce( T mrt ) { }

  /** Override to do any remote initialization on the 1st remote instance of
   *  this object, for initializing node-local shared data structures.  */
  protected void setupLocal() {}
  /** Override to do any remote cleaning on the last remote instance of
   *  this object, for disposing of node-local shared data structures.  */
  protected void closeLocal() { }

  /** Compute a permissible node index on which to launch remote work. */
  private int addShift( int x ) { x += _nlo; int sz = H2O.CLOUD.size(); return x < sz ? x : x-sz; }
  private int subShift( int x ) { x -= _nlo; int sz = H2O.CLOUD.size(); return x <  0 ? x+sz : x; }
  private short selfidx() { int idx = H2O.SELF.index(); if( idx>= 0 ) return (short)idx; assert H2O.SELF._heartbeat._client; return 0; }

  // Profiling support.  Time for each subpart of a single M/R task, plus any
  // nested MRTasks.  All numbers are CTM stamps or millisecond times.
  private static class MRProfile extends Iced {
    String _clz;
    public MRProfile(MRTask mrt) {
      _clz = mrt.getClass().toString();
      _localdone = System.currentTimeMillis();
    }
    // See where these are set to understand their meaning.  If we split the
    // job, then _lstart & _rstart are the start of left & right jobs.  If we
    // do NOT split, then _rstart is 0 and _lstart is for the user map job(s).
    long _localstart, _rpcLstart, _rpcRstart, _rpcRdone, _localdone; // Local setup, RPC network i/o times
    long _mapstart, _userstart, _closestart, _mapdone; // MAP phase
<<<<<<< HEAD
    long _onCstart, _reducedone, _remoteBlkDone, _localBlkDone, _onCdone, _closeLocalDone; // REDUCE phase
=======
    long _onCstart, _reducedone, _closeLocalDone, _remoteBlkDone, _localBlkDone, _onCdone; // REDUCE phase
>>>>>>> d3f17159
    // If we split the job left/right, then we get a total recording of the
    // last job, and the exec time & completion time of 1st job done.
    long _time1st, _done1st;
    int _size_rez0, _size_rez1; // i/o size in bytes during reduce
    MRProfile _last;
    long sumTime() { return _onCdone - (_localstart==0 ? _mapstart : _localstart); }
    void gather( MRProfile p, int size_rez ) {
      p._clz=null;
      if( _last == null ) { _last=p; _time1st = p.sumTime(); _done1st = p._onCdone; }
      else {
        MRProfile first = _last._onCdone <= p._onCdone ? _last : p;
        _last           = _last._onCdone >  p._onCdone ? _last : p;
        if( first._onCdone > _done1st ) { _time1st = first.sumTime(); _done1st = first._onCdone; }
      }
      if( size_rez !=0 )        // Record i/o result size
        if( _size_rez0 == 0 ) _size_rez0=size_rez;
        else                  _size_rez1=size_rez;
      assert _userstart !=0 || _last != null;
      assert _last._onCdone >= _done1st;
    }

    @Override public String toString() { return print(new StringBuilder(),0).toString(); }
    private StringBuilder print(StringBuilder sb, int d) {
      if( d==0 ) sb.append(_clz).append("\n");
      for( int i=0; i<d; i++ ) sb.append("  ");
      if( _localstart != 0 ) sb.append("Node local ").append(_localdone - _localstart).append("ms, ");
      if( _last != null ) {   // Forked job?
        sb.append("Slow wait ").append(_mapstart-_localdone).append("ms + work ").append(_last.sumTime()).append("ms, ");
        sb.append("Fast work ").append(_time1st).append("ms + wait ").append(_onCstart-_done1st).append("ms\n");
        _last.print(sb,d+1); // Nested slow-path print
        for( int i=0; i<d; i++ ) sb.append("  ");
        sb.append("join-i/o ").append(_onCstart-_last._onCdone).append("ms, ");
      }
      if( _userstart != 0 ) {                  // Leaf map call?
        sb.append("Map ").append(_mapdone - _mapstart);
        sb.append("ms (prep ").append(_userstart - _mapstart);
        sb.append("ms, user ").append(_closestart-_userstart);
        sb.append("ms, closeChk ").append(_mapdone-_closestart).append("ms), ");
      }
      sb.append("Red ").append(_onCdone - _onCstart);
      sb.append("ms (locRed ").append(_reducedone-_onCstart).append("ms");
      if( _remoteBlkDone!=0 ) {
<<<<<<< HEAD
        sb.append(", closeLocal ").append(_closeLocalDone-_reducedone);
        sb.append("ms, remBlk ").append(_remoteBlkDone-_closeLocalDone);
        sb.append("ms, locBlk ").append(_localBlkDone-_remoteBlkDone);
        sb.append("ms, postGlobal ").append(_onCdone - _localBlkDone);
        sb.append("ms, size ").append(PrettyPrint.bytes(_size_rez0)).append("+").append(PrettyPrint.bytes(_size_rez1));
=======
        sb.append(  ", close " ).append(_closeLocalDone-    _reducedone);
        sb.append("ms, remBlk ").append( _remoteBlkDone-_closeLocalDone);
        sb.append("ms, locBlk ").append(  _localBlkDone- _remoteBlkDone);
        sb.append("ms, close " ).append(       _onCdone-  _localBlkDone);
        sb.append("ms, size "  ).append(PrettyPrint.bytes(_size_rez0)).append("+").append(PrettyPrint.bytes(_size_rez1));
>>>>>>> d3f17159
      }
      sb.append(")\n");
      return sb;
    }
  }

  // Support for fluid-programming with strong types
  protected T self() { return (T)this; }

  /** Invokes the map/reduce computation over the given Vecs.  This call is
   *  blocking. */
  public final T doAll( Vec... vecs ) { return doAll(null,vecs); }
  public final T doAll(byte[] types, Vec... vecs ) { return doAll(types,new Frame(vecs), false); }
  public final T doAll(byte type, Vec... vecs ) { return doAll(new byte[]{type},new Frame(vecs), false); }
  public final T doAll( Vec vec, boolean run_local ) { return doAll(null,vec, run_local); }
  public final T doAll(byte[] types, Vec vec, boolean run_local ) { return doAll(types,new Frame(vec), run_local); }

  /** Invokes the map/reduce computation over the given Frame.  This call is
   *  blocking.  */
  public final T doAll( Frame fr, boolean run_local) { return doAll(null,fr, run_local); }
  public final T doAll( Frame fr ) { return doAll(null,fr, false); }
  public final T doAll( byte[] types, Frame fr) {return doAll(types,fr,false);}
  public final T doAll( byte type, Frame fr) {return doAll(new byte[]{type},fr,false);}
  public final T doAll( byte[] types, Frame fr, boolean run_local) {
    dfork(types,fr, run_local);
    return getResult();
  }
  // Output is several vecs of the same type
  public final T doAll( int nouts, byte type, Frame fr) {
    byte[] types = new byte[nouts];
    Arrays.fill(types, type);
    return doAll(types,fr,false);
  }

  // Special mode doing 1 map per key.  No frame
  public T doAll( Key... keys ) {
    // Raise the priority, so that if a thread blocks here, we are guaranteed
    // the task completes (perhaps using a higher-priority thread from the
    // upper thread pools).  This prevents thread deadlock.
    _priority = nextThrPriority();
    _topGlobal = true;
    _keys = keys;
    _nlo = selfidx(); _nhi = (short)H2O.CLOUD.size(); // Do Whole Cloud
    setupLocal0();              // Local setup
    H2O.submitTask(this);       // Begin normal execution on a FJ thread
    return getResult();         // Block For All
  }


  // Special mode doing 1 map per key.  No frame
  public void asyncExec( Key... keys ) {
    // Raise the priority, so that if a thread blocks here, we are guaranteed
    // the task completes (perhaps using a higher-priority thread from the
    // upper thread pools).  This prevents thread deadlock.
    _topGlobal = true;
    _keys = keys;
    _nlo = selfidx(); _nhi = (short)H2O.CLOUD.size(); // Do Whole Cloud
    setupLocal0();              // Local setup
    H2O.submitTask(this);       // Begin normal execution on a FJ thread
  }

  // Special mode to run once-per-node
  public T doAllNodes() { return doAll((Key[])null); }

  public void asyncExecOnAllNodes() { asyncExec((Key[]) null); }

  /**
   * Invokes the map/reduce computation over the given Frame instance. This call is
   * asynchronous. It returns 'this', on which <code>getResult</code> may be invoked
   * by the caller to block for pending computation to complete. This call produces no
   * output Vec instances or Frame instances.
   *
   * @param fr Perform the computation on this Frame instance.
   * @return this
   */
   public T dfork( Frame fr ){ return dfork(null,fr,false); }

  /**
   * Invokes the map/reduce computation over the given array of Vec instances. This call
   * is asynchronous. It returns 'this', on which <code>getResult</code> may be invoked
   * by the caller to block for pending computation to complete. This call produces no
   * output Vec instances or Frame instances.
   *
   * @param vecs Perform the computation on this array of Vec instances.
   * @return this
   */
  public final T dfork( Vec... vecs ) { return dfork(null,vecs); }

  /**
   * Invokes the map/reduce computation over the given Vec instances and produces
   * <code>outputs</code> Vec instances. This call is asynchronous. It returns 'this', on
   * which <code>getResult</code> may be invoked by the caller to block for pending
   * computation to complete.
   *
   * @param types The type of output Vec instances to create.
   * @param vecs The input set of Vec instances upon which computation is performed.
   * @return this
   */
  public final T dfork( byte[] types, Vec... vecs) { return dfork(types,new Frame(vecs),false); }

  /**
   * Invokes the map/reduce computation over the given Vec instances and produces
   * <code>outputs</code> Vec instances. This call is asynchronous. It returns 'this', on
   * which <code>getResult</code> may be invoked by the caller to block for pending
   * computation to complete.
   *
   * @param types The type of output Vec instances to create.
   * @param fr The input Frame instances upon which computation is performed.
   * @param run_local If <code>true</code>, then all data is pulled to the calling
   *                  <code>H2ONode</code> and all computation is performed locally. If
   *                  <code>false</code>, then each <code>H2ONode</code> performs
   *                  computation over its own node-local data.
   * @return this
   */
  public final T dfork( byte[] types, Frame fr, boolean run_local) {
    // Raise the priority, so that if a thread blocks here, we are guaranteed
    // the task completes (perhaps using a higher-priority thread from the
    // upper thread pools).  This prevents thread deadlock.
    _priority = nextThrPriority();
    asyncExec(types,fr,run_local);
    return self();
  }

  public final T asyncExec(Vec... vecs){asyncExec(null,new Frame(vecs),false); return self();}
  public final T asyncExec(Frame fr){asyncExec(null,fr,false); return self();}

  /** Fork the task in strictly non-blocking fashion.
   *  Same functionality as dfork, but does not raise priority, so user is should
   *  *never* block on it.
   *  Because it does not raise priority, these can be tail-call chained together
   *  for any length.
   */
  public final void asyncExec( byte[] types, Frame fr, boolean run_local){
    _topGlobal = true;
    _output_types = types;
    if( types != null && types.length > 0 )
      _vid = fr.anyVec().group().reserveKeys(types.length);
    _fr = fr;                   // Record vectors to work on
    _nlo = selfidx(); _nhi = (short)H2O.CLOUD.size(); // Do Whole Cloud
    _run_local = run_local;     // Run locally by copying data, or run globally?
    setupLocal0();              // Local setup
    H2O.submitTask(this);       // Begin normal execution on a FJ thread
  }

  /** Block for &amp; get any final results from a dfork'd MRTask.
   *  Note: the desired name 'get' is final in ForkJoinTask.  */
  public final T getResult() {
    try { ForkJoinPool.managedBlock(this); }
    catch( InterruptedException ignore ) { }
    catch( Throwable re ) { setException(re);  }
    DException.DistributedException de = getDException();
    if( de != null ) throw new RuntimeException(de);
    assert _topGlobal:"lost top global flag";
    return self();
  }

  // Return true if blocking is unnecessary, which is true if the Task isDone.
  public boolean isReleasable() {  return isDone();  }
  // Possibly blocks the current thread.  Returns true if isReleasable would
  // return true.  Used by the FJ Pool management to spawn threads to prevent
  // deadlock is otherwise all threads would block on waits.
  public boolean block() throws InterruptedException {
    while( !isDone() ) join();
    return true;
  }

  /** Called once on remote at top level, probably with a subset of the cloud.
   *  Called internal by D/F/J.  Not expected to be user-called.  */
  @Override public final void dinvoke(H2ONode sender) {
    setupLocal0();              // Local setup
    H2O.submitTask(this);
  }

  /*
   * Set top-level fields and fire off remote work (if there is any to do) to 2 selected
   * child JVM/nodes. Setup for local work: fire off any global work to cloud neighbors; do all
   * chunks; call user's init.
   */
  private void setupLocal0() {
    if(_profile != null)
      (_profile = new MRProfile(this))._localstart = System.currentTimeMillis();
    // Make a blockable Futures for both internal and user work to block on.
    _fs = new Futures();
    _topLocal = true;
    // Check for global vs local work
    int selfidx = selfidx();
    int nlo = subShift(selfidx);
    assert nlo < _nhi;
    final int nmid = (nlo+_nhi)>>>1; // Mid-point

    // Run remote IF:
    // - Not forced to run local (no remote jobs allowed) AND
    // - - There's remote work, or Client mode (always remote work)
    if( (!_run_local) && ((nlo+1 < _nhi) || H2O.ARGS.client) ) {
      if(_profile!=null) _profile._rpcLstart = System.currentTimeMillis();
      _nleft = remote_compute(nlo+1,nmid);
      if(_profile!=null) _profile._rpcRstart = System.currentTimeMillis();
      _nrite = remote_compute( nmid,_nhi);
      if(_profile!=null) _profile._rpcRdone  = System.currentTimeMillis();
    } else {
      if(_profile!=null) 
        _profile._rpcLstart = _profile._rpcRstart = _profile._rpcRdone = System.currentTimeMillis();
    }

    if( _fr != null ) {                       // Doing a Frame
      _lo = 0;  _hi = _fr.numCols()==0 ? 0 : _fr.anyVec().nChunks(); // Do All Chunks
      // get the Vecs from the K/V store, to avoid racing fetches from the map calls
      _fr.vecs();
    } else if( _keys != null ) {    // Else doing a set of Keys
      _lo = 0;  _hi = _keys.length; // Do All Keys
    }
    // Setup any user's shared local structures for both normal cluster nodes
    // and any client; want this for possible reduction ONTO client
    setupLocal();
    if(_profile!=null) _profile._localdone = System.currentTimeMillis();
  }

  // Make an RPC call to some node in the middle of the given range.  Add a
  // pending completion to self, so that we complete when the RPC completes.
  private RPC<T> remote_compute( int nlo, int nhi ) {
    if( nlo < nhi ) {  // have remote work
      int node = addShift(nlo);
      assert node != H2O.SELF.index(); // Not the same as selfidx() if this is a client
      T mrt = copyAndInit();
      mrt._nhi = (short) nhi;
      addToPendingCount(1); // Not complete until the RPC returns
      // Set self up as needing completion by this RPC: when the ACK comes back
      // we'll get a wakeup.
      // Note the subtle inter-play of onCompletion madness here: 
      // - when run on the remote, the RPCCall (NOT RPC!) is completed by the
      //   last map/compute2 call, signals end of the remote work, and ACK's
      //   back the result. i.e., last-map calls RPCCall.onCompletion.
      // - when launched on the local (right here, in this next line of code)
      //   the completed RPC calls our self completion.  i.e. the completed RPC
      //   calls MRTask.onCompletion
      return new RPC<>(H2O.CLOUD._memary[node], mrt).addCompleter(this).call();
    }
    return null; // nlo >= nhi => no remote work
  }

  /** Called from FJ threads to do local work.  The first called Task (which is
   *  also the last one to Complete) also reduces any global work.  Called
   *  internal by F/J.  Not expected to be user-called.  */
  @Override public final void compute2() {
    assert _left == null && _rite == null && _res == null;
    if(_profile!=null) _profile._mapstart = System.currentTimeMillis();
    if( (_hi-_lo) >= 2 ) { // Multi-chunk case: just divide-and-conquer to 1 chunk
      final int mid = (_lo+_hi)>>>1; // Mid-point
      _left = copyAndInit();
      _rite = copyAndInit();
      _left._hi = mid;          // Reset mid-point
      _rite._lo = mid;          // Also set self mid-point
      addToPendingCount(1);     // One fork awaiting completion
      _left.fork();             // Runs in another thread/FJ instance
      _rite.compute2();         // Runs in THIS F/J thread
      if(_profile!=null) _profile._mapdone = System.currentTimeMillis();
      return;                   // Not complete until the fork completes
    }
    // Zero or 1 chunks, and further chunk might not be homed here
    if( _fr==null ) {           // No Frame, so doing Keys?
      if( _keys == null ||     // Once-per-node mode
          _hi > _lo && _keys[_lo].home() ) {
        if(_profile!=null) _profile._userstart = System.currentTimeMillis();
        if( _keys != null ) map(_keys[_lo]);
        _res = self();        // Save results since called map() at least once!
        if(_profile!=null) _profile._closestart = System.currentTimeMillis();
      }
    } else if( _hi > _lo ) {    // Frame, Single chunk?
      Vec v0 = _fr.anyVec();
      if( _run_local || v0.chunkKey(_lo).home() ) { // And chunk is homed here?

        // Make decompression chunk headers for these chunks
        Vec vecs[] = _fr.vecs();
        Chunk bvs[] = new Chunk[vecs.length];
        NewChunk [] appendableChunks = null;
        for( int i=0; i<vecs.length; i++ )
          if( vecs[i] != null ) {
            assert _run_local || vecs[i].chunkKey(_lo).home()
              : "Chunk="+_lo+" v0="+v0+", k="+v0.chunkKey(_lo)+"   v["+i+"]="+vecs[i]+", k="+vecs[i].chunkKey(_lo);
            bvs[i] = vecs[i].chunkForChunkIdx(_lo);
          }

        if(_output_types != null) {
          final VectorGroup vg = vecs[0].group();
          _appendables = new AppendableVec[_output_types.length];
          appendableChunks = new NewChunk[_output_types.length];
          for(int i = 0; i < _appendables.length; ++i) {
            _appendables[i] = new AppendableVec(vg.vecKey(_vid+i),_output_types[i]);
            appendableChunks[i] = _appendables[i].chunkForChunkIdx(_lo);
          }
        }
        // Call all the various map() calls that apply
        if(_profile!=null)
          _profile._userstart = System.currentTimeMillis();
        if( _fr.vecs().length == 1 ) map(bvs[0]);
        if( _fr.vecs().length == 2 ) map(bvs[0], bvs[1]);
        if( _fr.vecs().length == 3 ) map(bvs[0], bvs[1], bvs[2]);
        if( true                  )  map(bvs );
        if( _output_types != null && _output_types.length == 1 ) { // convenience versions for cases with single output.
          if( appendableChunks == null ) throw H2O.fail(); // Silence IdeaJ warnings
          if( _fr.vecs().length == 1 ) map(bvs[0], appendableChunks[0]);
          if( _fr.vecs().length == 2 ) map(bvs[0], bvs[1],appendableChunks[0]);
          //if( _fr.vecs().length == 3 ) map(bvs[0], bvs[1], bvs[2],appendableChunks[0]);
          //if( true                  )  map(bvs,    appendableChunks[0]);
        }
        if( _output_types != null && _output_types.length == 2) { // convenience versions for cases with 2 outputs (e.g split).
          if( appendableChunks == null ) throw H2O.fail(); // Silence IdeaJ warnings
          if( _fr.vecs().length == 1 ) map(bvs[0], appendableChunks[0],appendableChunks[1]);
          //if( _fr.vecs().length == 2 ) map(bvs[0], bvs[1],appendableChunks[0],appendableChunks[1]);
          //if( _fr.vecs().length == 3 ) map(bvs[0], bvs[1], bvs[2],appendableChunks[0],appendableChunks[1]);
          if( true                  )  map(bvs,    appendableChunks[0],appendableChunks[1]);
        }
        map(bvs,appendableChunks);
        _res = self();          // Save results since called map() at least once!
        // Further D/K/V put any new vec results.
        if(_profile!=null)
          _profile._closestart = System.currentTimeMillis();
        for( Chunk bv : bvs )  bv.close(_lo,_fs);
        if( _output_types != null) for(NewChunk nch:appendableChunks)nch.close(_lo, _fs);
      }
    }
    if(_profile!=null)
      _profile._mapdone = System.currentTimeMillis();
    tryComplete();
  }

  /** OnCompletion - reduce the left and right into self.  Called internal by
   *  F/J.  Not expected to be user-called. */
  @Override public final void onCompletion( CountedCompleter caller ) {
    if(_profile!=null) _profile._onCstart = System.currentTimeMillis();
    // Reduce results into 'this' so they collapse going up the execution tree.
    // NULL out child-references so we don't accidentally keep large subtrees
    // alive since each one may be holding large partial results.
    reduce2(_left); _left = null;
    reduce2(_rite); _rite = null;
    if(_profile!=null) _profile._reducedone = System.currentTimeMillis();
    // Only on the top local call, have more completion work
<<<<<<< HEAD
    if(_doProfile)
      _profile._reducedone = System.currentTimeMillis();
    if( _topLocal ) postLocal0();
    if(_doProfile)
      _profile._onCdone = System.currentTimeMillis();
=======
    if( _topLocal ) postLocal0();
    if(_profile!=null) _profile._onCdone = System.currentTimeMillis();
>>>>>>> d3f17159
  }


  // Call 'reduce' on pairs of mapped MRTask's.
  // Collect all pending Futures from both parties as well.
  private void reduce2( MRTask<T> mrt ) {
    if( mrt == null ) return;
    if(_profile!=null)
      _profile.gather(mrt._profile,0);
    if( _res == null ) _res = mrt._res;
    else if( mrt._res != null ) _res.reduce4(mrt._res);
    // Futures are shared on local node and transient (so no remote updates)
    assert _fs == mrt._fs;
  }

  protected void postGlobal(){}

  // Work done after all the main local work is done.
  // Gather/reduce remote work.
  // User cleanup.
  // Block for other queued pending tasks.
  // Copy any final results into 'this', such that a return of 'this' has the results.
  private void postLocal0() {
<<<<<<< HEAD
    closeLocal();          // User's node-local cleanup
    if(_doProfile)
      _profile._closeLocalDone = System.currentTimeMillis();
=======
    closeLocal();               // User's node-local cleanup
    if(_profile!=null) _profile._closeLocalDone = System.currentTimeMillis();
>>>>>>> d3f17159
    reduce3(_nleft);            // Reduce global results from neighbors.
    reduce3(_nrite);
    if(_profile!=null) _profile._remoteBlkDone = System.currentTimeMillis();
    _fs.blockForPending();      // Block any pending user tasks
    if(_profile!=null) _profile._localBlkDone = System.currentTimeMillis();
    // Finally, must return all results in 'this' because that is the API -
    // what the user expects
    if( _res == null ) _nhi=-1; // Flag for no local results *at all*
    else if( _res != this ) {   // There is a local result, and its not self
      _res._profile = _profile; // Use my profile (not child's)
      copyOver(_res);           // So copy into self
    }
    if( _topGlobal ) {
      if (_fr != null)     // Do any post-writing work (zap rollup fields, etc)
        _fr.postWrite(_fs).blockForPending();
      postGlobal();             // User's continuation work
    }

  }

  // Block for RPCs to complete, then reduce global results into self results
  private void reduce3( RPC<T> rpc ) {
    if( rpc == null ) return;
    T mrt = rpc.get();          // This is a blocking remote call
    // Note: because _fs is transient it is not set or cleared by the RPC.
    // Because the MRT object is a clone of 'self' it's likely to contain a ptr
    // to the self _fs which will be not-null and still have local pending
    // blocks.  Not much can be asserted there.
    if(_profile!=null)
      _profile.gather(mrt._profile, rpc.size_rez());
    // Unlike reduce2, results are in mrt directly not mrt._res.
    if( mrt._nhi != -1L ) {     // Any results at all?
      if( _res == null ) _res = mrt;
      else _res.reduce4(mrt);
    }
  }

  /** Call user's reduction.  Also reduce any new AppendableVecs.  Called
   *  internal by F/J.  Not expected to be user-called.  */
  void reduce4( T mrt ) {
    // Reduce any AppendableVecs
    if( _output_types != null )
      for( int i=0; i<_appendables.length; i++ )
        _appendables[i].reduce(mrt._appendables[i]);
    if( _ex == null ) _ex = mrt._ex;
    // User's reduction
    reduce(mrt);
  }

  // Full local work-tree cancellation
  void self_cancel2() { if( !isDone() ) { cancel(true); self_cancel1(); } }
  private void self_cancel1() {
    T l = _left;  if( l != null ) { _left = null;  l.self_cancel2(); }
    T r = _rite;  if( r != null ) { _rite = null;  r.self_cancel2(); }
  }

  /** Cancel/kill all work as we can, then rethrow... do not invisibly swallow
   *  exceptions (which is the F/J default).  Called internal by F/J.  Not
   *  expected to be user-called.  */
  @Override public final boolean onExceptionalCompletion( Throwable ex, CountedCompleter caller ) {
    if( !hasException() ) setException(ex);
    self_cancel1();
    // Block for completion - we don't want the work, but we want all the
    // workers stopped before we complete this task.  Otherwise this task quits
    // early and begins post-task processing (generally cleanup from the
    // exception) but the work is still on-going - often trying to use the same
    // Keys as are being cleaned-up!

    // Since blocking can throw (generally the same exception, again and again)
    // catch & ignore, keeping only the first one we already got.
    if( _nleft != null ) try { _nleft.get(); } catch( Throwable ignore ) { } _nleft = null;
    if( _nrite != null ) try { _nrite.get(); } catch( Throwable ignore ) { } _nrite = null;

    return super.onExceptionalCompletion(ex, caller);
  }

  // Make copy, setting final-field completer and clearing out a bunch of fields 
  private T copyAndInit() { 
    T x = clone();
    x._topGlobal = false;
    x.setCompleter(this); // Set completer, what used to be a final field
    x._topLocal = false;  // Not a top job
    x._nleft = x._nrite = null;
    x. _left = x. _rite = null;
    x._fs = _fs;
    if( _profile!=null )  x._profile = new MRProfile(this);
    else                  x._profile = null;    // Clone needs its own profile
    x.setPendingCount(0); // Volatile write for completer field; reset pending count also
    return x;
  }
}<|MERGE_RESOLUTION|>--- conflicted
+++ resolved
@@ -177,19 +177,7 @@
   /** If true, run entirely local - which will pull all the data locally. */
   protected boolean _run_local;
 
-<<<<<<< HEAD
-  public String profString() { return _doProfile ? _profile.toString() : "MRTask profiling is turned off\n"; }
-  MRProfile _profile;
-
-  public void setProfile(boolean b) {_doProfile = b;}
-  private boolean _doProfile = false;
-
-  /**
-   * @return priority of this MRTask
-   */
-=======
   /** @return priority of this MRTask */
->>>>>>> d3f17159
   @Override public byte priority() { return _priority; }
   private byte _priority;
 
@@ -328,11 +316,7 @@
     // do NOT split, then _rstart is 0 and _lstart is for the user map job(s).
     long _localstart, _rpcLstart, _rpcRstart, _rpcRdone, _localdone; // Local setup, RPC network i/o times
     long _mapstart, _userstart, _closestart, _mapdone; // MAP phase
-<<<<<<< HEAD
-    long _onCstart, _reducedone, _remoteBlkDone, _localBlkDone, _onCdone, _closeLocalDone; // REDUCE phase
-=======
     long _onCstart, _reducedone, _closeLocalDone, _remoteBlkDone, _localBlkDone, _onCdone; // REDUCE phase
->>>>>>> d3f17159
     // If we split the job left/right, then we get a total recording of the
     // last job, and the exec time & completion time of 1st job done.
     long _time1st, _done1st;
@@ -367,27 +351,18 @@
         sb.append("join-i/o ").append(_onCstart-_last._onCdone).append("ms, ");
       }
       if( _userstart != 0 ) {                  // Leaf map call?
-        sb.append("Map ").append(_mapdone - _mapstart);
-        sb.append("ms (prep ").append(_userstart - _mapstart);
+        sb.append("Map ").append(_mapdone - _mapstart).append("ms (prep ").append(_userstart - _mapstart);
         sb.append("ms, user ").append(_closestart-_userstart);
         sb.append("ms, closeChk ").append(_mapdone-_closestart).append("ms), ");
       }
       sb.append("Red ").append(_onCdone - _onCstart);
       sb.append("ms (locRed ").append(_reducedone-_onCstart).append("ms");
       if( _remoteBlkDone!=0 ) {
-<<<<<<< HEAD
-        sb.append(", closeLocal ").append(_closeLocalDone-_reducedone);
-        sb.append("ms, remBlk ").append(_remoteBlkDone-_closeLocalDone);
-        sb.append("ms, locBlk ").append(_localBlkDone-_remoteBlkDone);
-        sb.append("ms, postGlobal ").append(_onCdone - _localBlkDone);
-        sb.append("ms, size ").append(PrettyPrint.bytes(_size_rez0)).append("+").append(PrettyPrint.bytes(_size_rez1));
-=======
         sb.append(  ", close " ).append(_closeLocalDone-    _reducedone);
         sb.append("ms, remBlk ").append( _remoteBlkDone-_closeLocalDone);
         sb.append("ms, locBlk ").append(  _localBlkDone- _remoteBlkDone);
         sb.append("ms, close " ).append(       _onCdone-  _localBlkDone);
         sb.append("ms, size "  ).append(PrettyPrint.bytes(_size_rez0)).append("+").append(PrettyPrint.bytes(_size_rez1));
->>>>>>> d3f17159
       }
       sb.append(")\n");
       return sb;
@@ -725,16 +700,8 @@
     reduce2(_rite); _rite = null;
     if(_profile!=null) _profile._reducedone = System.currentTimeMillis();
     // Only on the top local call, have more completion work
-<<<<<<< HEAD
-    if(_doProfile)
-      _profile._reducedone = System.currentTimeMillis();
-    if( _topLocal ) postLocal0();
-    if(_doProfile)
-      _profile._onCdone = System.currentTimeMillis();
-=======
     if( _topLocal ) postLocal0();
     if(_profile!=null) _profile._onCdone = System.currentTimeMillis();
->>>>>>> d3f17159
   }
 
 
@@ -758,14 +725,8 @@
   // Block for other queued pending tasks.
   // Copy any final results into 'this', such that a return of 'this' has the results.
   private void postLocal0() {
-<<<<<<< HEAD
-    closeLocal();          // User's node-local cleanup
-    if(_doProfile)
-      _profile._closeLocalDone = System.currentTimeMillis();
-=======
     closeLocal();               // User's node-local cleanup
     if(_profile!=null) _profile._closeLocalDone = System.currentTimeMillis();
->>>>>>> d3f17159
     reduce3(_nleft);            // Reduce global results from neighbors.
     reduce3(_nrite);
     if(_profile!=null) _profile._remoteBlkDone = System.currentTimeMillis();
