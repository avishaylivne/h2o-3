<<<<<<< HEAD
import h2o
import math
import astfun
=======
from __future__ import absolute_import
import math, collections, tabulate, gc, sys, copy
from six import iteritems, PY3, itervalues
from past.builtins import long, basestring
from future.backports.urllib.request import quote
from .connection import H2OConnection
from .utils.shared_utils import _is_fr, _py_tmp_key
>>>>>>> 4f96ee57


class ExprNode(object):
  """Composable Expressions: This module contains code for the lazy expression DAG.

  Execution Overview
  ------------------
    The job of ExprNode is to provide a layer of indirection to H2OFrame instances that
    are built of arbitrarily large, lazy expression DAGs. In order to do this job well,
    ExprNode must also track top-level entry points to the such DAGs, maintain a sane
    amount of state to know which H2OFrame instances are temporary (or not), and maintain
    a cache of H2OFrame properties (nrows, ncols, types, names, few rows of data).

    Top-Level Entry Points
    ----------------------
      An expression is declared top-level if it
        A) Computes and returns an H2OFrame to some on-demand call from somewhere
        B) An H2OFrame instance has more referrers than the 4 needed for the usual flow
           of python execution (see MAGIC_REF_COUNT below for more details).

    Sane Amount of State
    --------------------
      Instances of H2OFrame live and die by the state contained in the _ex field. The three
      pieces of state -- _op, _children, _cache -- are the fewest pieces of state (and no
      fewer) needed to unambiguously track temporary H2OFrame instances and prune
      them according to the usual scoping laws of python.

      If _cache._id is None, then this DAG has never been sent over to H2O, and there's
      nothing more to do when the object goes out of scope.

      If _cache._id is not None, then there has been some work done by H2O to compute the
      big data object sitting in H2O to which _id points. At the time that __del__ is
      called on this object, a determination to throw out the corresponding data in H2O or
      to keep that data is made by the None'ness of _children.

      tl;dr:
        If _cache._id is not None and _children is None, then do not delete in H2O cluster
        If _cache._id is not None and _children is not None, then do delete in H2O cluster

    H2OCache
    --------
      To prevent several unnecessary REST calls and unnecessary execution, a few of the
      oft-needed attributes of the H2OFrame are cached for convenience. The primary
      consumers of these cached values are __getitem__, __setitem__, and a few other
      H2OFrame ops that do argument validation or exchange (e.g. colnames for indices).
      There are more details available under the H2OCache class declaration.
  """

  # Magical count-of-5:   (get 2 more when looking at it in debug mode)
  #  2 for _do_it frame, 2 for _do_it local dictionary list, 1 for parent
  MAGIC_REF_COUNT = 5 if sys.gettrace() is None else 7  # M = debug ? 7 : 5

  def __init__(self, op="", *args):
    assert isinstance(op,str), op
    self._op        = op          # Base opcode string
    self._children  = tuple(a._ex if _is_fr(a) else a for a in args)  # ast children; if not None and _cache._id is not None then tmp
    self._cache     = H2OCache()  # ncols, nrows, names, types

  def _eager_frame(self):  # returns H2OFrame instance
    if not self._cache.is_empty(): return self
    if self._cache._id is not None: return self  # Data already computed under ID, but not cached locally
    return self._eval_driver(True)

  def _eager_scalar(self):  # returns a scalar (or a list of scalars)
    if not self._cache.is_empty():
      assert self._cache.is_scalar()
      return self
    assert self._cache._id is None
    self._eval_driver(False)
    assert self._cache._id is None
    assert self._cache.is_scalar()
    return self._cache._data

  def _eval_driver(self, top):
    exec_str = self._do_it(top)
    res = ExprNode.rapids(exec_str)
    if 'scalar' in res:
      if isinstance(res['scalar'], list): self._cache._data = [float(x) for x in res['scalar']]
      else:                               self._cache._data = None if res['scalar'] is None else float(res['scalar'])
    if 'string' in res:  self._cache._data = res['string']
    if 'funstr' in res:  raise NotImplementedError
    if 'key'    in res:
      self._cache.nrows = res['num_rows']
      self._cache.ncols = res['num_cols']
    return self

  # Recursively build a rapids execution string.  Any object with more than
  # MAGIC_REF_COUNT referrers will be cached as a temp until the next client GC
  # cycle - consuming memory.  Do Not Call This except when you need to do some
  # other cluster operation on the evaluated object.  Examples might be: lazy
  # dataset time parse vs changing the global timezone.  Global timezone change
  # is eager, so the time parse as to occur in the correct order relative to
  # the timezone change, so cannot be lazy.
  def _do_it(self,top):
    if not self._cache.is_empty():    # Data already computed and cached; could a "false-like" cached value
      return str(self._cache._data) if self._cache.is_scalar() else self._cache._id
    if self._cache._id is not None: return self._cache._id  # Data already computed under ID, but not cached
    # assert isinstance(self._children,tuple)
    exec_str = "({} {})".format(self._op," ".join([ExprNode._arg_to_expr(ast) for ast in self._children]))
    gc_ref_cnt = len(gc.get_referrers(self))
    if top or gc_ref_cnt >= ExprNode.MAGIC_REF_COUNT:
      self._cache._id = _py_tmp_key()
      exec_str = "(tmp= {} {})".format(self._cache._id, exec_str)
    return exec_str

  @staticmethod
  def _arg_to_expr(arg):
<<<<<<< HEAD
    if isinstance(arg, (ExprNode, h2o.H2OFrame, astfun.ASTId)): return arg
    elif isinstance(arg, bool):                   return "{}".format("TRUE" if arg else "FALSE")
    elif isinstance(arg, (int, float)):           return "{}".format("NaN" if math.isnan(arg) else arg)
    elif isinstance(arg, basestring):             return '"'+arg+'"'
    elif isinstance(arg, slice):                  return "[{}:{}]".format(0 if arg.start is None else arg.start,"NaN" if (arg.stop is None or math.isnan(arg.stop)) else (arg.stop) if arg.start is None else (arg.stop-arg.start) )
    elif isinstance(arg, list):                   return ("[\"" + "\" \"".join(arg) + "\"]") if isinstance(arg[0], basestring) else ("[" + " ".join(["NaN" if math.isnan(i) else str(i) for i in arg])+"]")
    elif arg is None:                             return "[]"  # empty list
    raise ValueError("Unexpected arg type: " + str(type(arg)))
=======
    if arg is not None and PY3 and isinstance(arg, range): arg=list(arg)
    if arg is None:                           return "[]"  # empty list
    elif isinstance(arg, ExprNode):           return arg._do_it(False)
    elif isinstance(arg, ASTId):              return str(arg)
    elif isinstance(arg, bool):               return "{}".format("TRUE" if arg else "FALSE")
    elif isinstance(arg, (int, long, float)): return "{}".format("NaN" if math.isnan(arg) else arg)
    elif isinstance(arg, basestring):         return '"'+arg+'"'
    elif isinstance(arg, slice):              return "[{}:{}]".format(0 if arg.start is None else arg.start,"NaN" if (arg.stop is None or math.isnan(arg.stop)) else (arg.stop) if arg.start is None else (arg.stop-arg.start))
    elif isinstance(arg, list):               return ("[\"" + "\" \"".join(arg) + "\"]") if all(isinstance(i, basestring) for i in arg) else ("[" + " ".join(["NaN" if i == 'NaN' or math.isnan(i) else str(i) for i in arg])+"]")
    raise ValueError("Unexpected arg type: " + str(type(arg))+" "+str(arg.__class__)+" "+arg.__repr__())

  def __del__(self):
    if self._cache._id is not None and self._children is not None:
      ExprNode.rapids("(rm {})".format(self._cache._id))
>>>>>>> 4f96ee57

  @staticmethod
  def _collapse_sb(sb): return ' '.join("".join(sb).replace("\n", "").split()).replace(" )", ")")
  def _debug_print(self,pprint=True): return "".join(self._2_string(sb=[])) if pprint else ExprNode._collapse_sb(self._2_string(sb=[]))
  def _to_string(self):
    return ' '.join(["("+self._op] + [ExprNode._arg_to_expr(a) for a in self._children] + [")"])
  def _2_string(self,depth=0,sb=None):
    sb += ['\n', " "*depth, "("+self._op, " "]
    if self._children is not None:
      for child in self._children:
        if _is_fr(child) and child._ex._cache._id is None:  child._ex._2_string(depth+2,sb)
        elif _is_fr(child):                                 sb+=['\n', ' '*(depth+2), child._ex._cache._id]
        elif isinstance(child, ExprNode):                   child._2_string(depth+2,sb)
        else:                                               sb+=['\n', ' '*(depth+2), str(child)]
    sb+=['\n',' '*depth+") "] + ['\n'] * (depth==0)  # add a \n if depth == 0
    return sb

  def __repr__(self):
    return "Expr(op=%r,id=%r,ast=%r,is_scalar=%r)" % (self._op,self._cache._id,self._children,self._cache.is_scalar())

  @staticmethod
  def rapids(expr):
    """Execute a Rapids expression.

    Parameters
    ----------
    expr : str
      The rapids expression (ascii string).

    Returns
    -------
      The JSON response (as a python dictionary) of the Rapids execution
    """
    return H2OConnection.post_json("Rapids", ast=expr,session_id=H2OConnection.session_id(), _rest_version=99)

class ASTId:
  def __init__(self, name=None):
    if name is None:
      raise ValueError("Attempted to make ASTId with no name.")
    self.name = name

  def __repr__(self):
    return self.name

class H2OCache(object):
  def __init__(self):
    self._id    = None
    self._nrows = -1
    self._ncols = -1
    self._types = None  # col types
    self._names = None  # col names
    self._data  = None  # ordered dict of cached rows, or a scalar
    self._l     = 0     # nrows cached

  @property
  def nrows(self): return self._nrows
  @nrows.setter
  def nrows(self, value): self._nrows = value
  def nrows_valid(self): return self._nrows >= 0
  @property
  def ncols(self): return self._ncols
  @ncols.setter
  def ncols(self, value): self._ncols = value
  def ncols_valid(self): return self._ncols >= 0
  @property
  def names(self): return self._names
  @names.setter
  def names(self, value): self._names = value
  def names_valid(self): return self._names is not None
  @property
  def types(self): return self._types
  @types.setter
  def types(self, value): self._types = value
  def types_valid(self): return self._types is not None
  @property
  def scalar(self): return self._data if self.is_scalar() else None
  @scalar.setter
  def scalar(self, value): self._data = value

  def __len__(self):   return self._l
  def is_empty(self):  return self._data is None
  def is_scalar(self): return not isinstance(self._data, dict)
  def is_valid(self):
    return self._id is not None and \
           not self.is_empty()  and \
           self.nrows_valid()   and \
           self.ncols_valid()   and \
           self.names_valid()   and \
           self.types_valid()

  def fill(self, rows=10):
    assert self._id is not None
    if self._data is not None:
      if rows <= len(self):
        return
    res = H2OConnection.get_json("Frames/"+self._id, row_count=rows)["frames"][0]
    self._l     = rows
    self._nrows = res["rows"]
    self._ncols = res["total_column_count"]
    self._names = [c["label"] for c in res["columns"]]
    self._types = dict(zip(self._names,[c["type"] for c in res["columns"]]))
    self._fill_data(res)

  def _fill_data(self, json):
    self._data = collections.OrderedDict()
    for c in json["columns"]:
      c.pop('__meta')              # Redundant description ColV3
      c.pop('domain_cardinality')  # Same as len(c['domain'])
      sdata = c.pop('string_data')
      if sdata: c['data'] = sdata  # Only use data field; may contain either [str] or [real]
      # Data (not string) columns should not have a string in them.  However,
      # our NaNs are encoded as string literals "NaN" as opposed to the bare
      # token NaN, so the default python json decoder does not convert them
      # to math.nan.  Do that now.
      else: c['data'] = [float('nan') if x=="NaN" else x for x in c['data']]
      self._data[c.pop('label')] = c # Label used as the Key
    return self

  #### pretty printing ####

  def _tabulate(self,tablefmt,rollups):
    """Pretty tabulated string of all the cached data, and column names"""
    if not self.is_valid(): self.fill()
    # Pretty print cached data
    d = collections.OrderedDict()
    # If also printing the rollup stats, build a full row-header
    if rollups:
      col = next(itervalues(self._data)) # Get a sample column
      lrows = len(col['data'])  # Cached rows being displayed
      d[""] = ["type", "mins", "mean", "maxs", "sigma", "zeros", "missing"]+list(map(str,range(lrows)))
    # For all columns...
    for k,v in iteritems(self._data):
      x = v['data']          # Data to display
      domain = v['domain']   # Map to cat strings as needed
      if domain:
        x = ["" if math.isnan(idx) else domain[int(idx)] for idx in x]
      if rollups:            # Rollups, if requested
        mins = v['mins'][0] if v['mins'] else None
        maxs = v['maxs'][0] if v['maxs'] else None
        x = [v['type'],mins,v['mean'],maxs,v['sigma'],v['zero_count'],v['missing_count']]+x
      d[k] = x               # Insert into ordered-dict
    return tabulate.tabulate(d,headers="keys",tablefmt=tablefmt)

  def flush(self):  # flush everything but the frame_id
    fr_id = self._id
    self.__dict__ = H2OCache().__dict__.copy()
    self._id = fr_id
    return self

  def fill_from(self, cache):
    assert isinstance(cache, H2OCache)
    cur_id = self._id
    self.__dict__ = copy.deepcopy(cache.__dict__)
    self._data=None
    self._id = cur_id

  def dummy_fill(self):
    self._id = "dummy"
    self._nrows=0
    self._ncols=0
    self._names=[]
    self._types={}
    self._data={}<|MERGE_RESOLUTION|>--- conflicted
+++ resolved
@@ -1,8 +1,3 @@
-<<<<<<< HEAD
-import h2o
-import math
-import astfun
-=======
 from __future__ import absolute_import
 import math, collections, tabulate, gc, sys, copy
 from six import iteritems, PY3, itervalues
@@ -10,7 +5,6 @@
 from future.backports.urllib.request import quote
 from .connection import H2OConnection
 from .utils.shared_utils import _is_fr, _py_tmp_key
->>>>>>> 4f96ee57
 
 
 class ExprNode(object):
@@ -118,16 +112,6 @@
 
   @staticmethod
   def _arg_to_expr(arg):
-<<<<<<< HEAD
-    if isinstance(arg, (ExprNode, h2o.H2OFrame, astfun.ASTId)): return arg
-    elif isinstance(arg, bool):                   return "{}".format("TRUE" if arg else "FALSE")
-    elif isinstance(arg, (int, float)):           return "{}".format("NaN" if math.isnan(arg) else arg)
-    elif isinstance(arg, basestring):             return '"'+arg+'"'
-    elif isinstance(arg, slice):                  return "[{}:{}]".format(0 if arg.start is None else arg.start,"NaN" if (arg.stop is None or math.isnan(arg.stop)) else (arg.stop) if arg.start is None else (arg.stop-arg.start) )
-    elif isinstance(arg, list):                   return ("[\"" + "\" \"".join(arg) + "\"]") if isinstance(arg[0], basestring) else ("[" + " ".join(["NaN" if math.isnan(i) else str(i) for i in arg])+"]")
-    elif arg is None:                             return "[]"  # empty list
-    raise ValueError("Unexpected arg type: " + str(type(arg)))
-=======
     if arg is not None and PY3 and isinstance(arg, range): arg=list(arg)
     if arg is None:                           return "[]"  # empty list
     elif isinstance(arg, ExprNode):           return arg._do_it(False)
@@ -142,7 +126,6 @@
   def __del__(self):
     if self._cache._id is not None and self._children is not None:
       ExprNode.rapids("(rm {})".format(self._cache._id))
->>>>>>> 4f96ee57
 
   @staticmethod
   def _collapse_sb(sb): return ' '.join("".join(sb).replace("\n", "").split()).replace(" )", ")")
