--- conflicted
+++ resolved
@@ -150,12 +150,8 @@
     weights= kwargs["weights_column"]
     ignored_columns = list(set(tframe.names) - set(x + [y,offset,folds,weights]))
     kwargs["ignored_columns"] = None if ignored_columns==[] else [h2o.h2o._quoted(col) for col in ignored_columns]
-<<<<<<< HEAD
     kwargs["interactions"] = None if "interactions" not in kwargs else [h2o.h2o._quoted(col) for col in kwargs["interactions"]]
-    kwargs = dict([(k, H2OEstimator._keyify_if_H2OFrame(kwargs[k])) for k in kwargs if kwargs[k] is not None])  # gruesome one-liner
-=======
-    kwargs = dict([(k, H2OEstimator._keyify_if_H2OFrame(kwargs[k])) for k in kwargs])
->>>>>>> 7fe2e8bf
+    kwargs = dict([(k, H2OEstimator._keyify_if_H2OFrame(kwargs[k])) for k in kwargs])  # gruesome one-liner
     algo = self._compute_algo()
 
     model = H2OJob(H2OConnection.post_json("ModelBuilders/"+algo, **kwargs), job_type=(algo+" Model Build"))
