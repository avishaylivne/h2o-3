<<<<<<< HEAD
//
// The top-level h2o-3 project does not have any java pieces itself, but
// apply from the standard java.gradle so that 'gradle idea' generates IDE
// files with the right settings.
//
// The top-level jar file that gets produced is empty and not usable
// for anything.  Use the jar file produced by the h2o-assembly subproject.
//
apply from: 'gradle/java.gradle'

// For multiproject setup we have to apply release plugin here (we share same release number cross all modules)
if (project.hasProperty("doRelease")) {
    apply from: 'gradle/release.gradle'
}

// Print out time taken for each task so we find things that are slow.
apply from: 'gradle/timing.gradle'

// The build script settings to fetch plugins and put them on
// classpath
buildscript {
    repositories {
        mavenCentral()
        jcenter()
    }

    dependencies {
        classpath 'com.github.jengelman.gradle.plugins:shadow:1.2.1'
        classpath 'org.gradle.api.plugins:gradle-nexus-plugin:0.7.1'
        classpath 'com.github.townsfolk:gradle-release:1.2'
        classpath 'de.undercouch:gradle-download-task:1.1'
        classpath 'joda-time:joda-time:2.3'
        classpath 'com.adaptc.gradle:nexus-workflow:0.6'
        classpath 'org.testng:testng:6.8'
    }
}

//
// Common configuration
//
ext {
    //
    // All published projects - their artifacts are going to Maven central
    publishedProjects = [
      project(':h2o-core'),
      project(':h2o-algos'),
      project(':h2o-web'),
      project(':h2o-app'),
      project(':h2o-scala'),
      project(':h2o-persist-hdfs'),
      project(':h2o-genmodel'),
      project(':h2o-java-rest-bindings')
    ]

    javaProjects = [
      project(':h2o-core'),
      project(':h2o-algos'),
      project(':h2o-web'),
      project(':h2o-app'),
      project(':h2o-persist-hdfs'),
      project(':h2o-test-integ'),
      project(':h2o-testng'),   
      project(':h2o-genmodel'),
      project(':h2o-java-rest-bindings'),
      project(':h2o-selenium-testing'), 
    ]

    scalaProjects = [
      project(':h2o-scala')
    ]

    rProjects = [
      project(':h2o-r')
    ]

    pythonProjects = [
      project(':h2o-py')
    ]

    //
    // Versions of libraries shared cross all projects
    //
    junitVersion  = '4.11'
    jets3tVersion = '0.7.1'
    awsJavaSdkVersion = '1.8.3'

    //
    // H2O's REST API version
    //
    h2oRESTApiVersion = '3'
}

//
// For all projects (this and all subprojects) specify common properties and tasks
//
allprojects {
    group = 'ai.h2o'

    apply plugin: 'idea'
    apply plugin: 'eclipse'
    apply from: "$rootDir/gradle/artifacts.gradle"

    ext {
        isRelease = rootProject.hasProperty("doRelease")
    }
}

// Compute applyFindbugsPlugin property
// Gradle by default interpret boolean properties setup in config file as strings.
// Hence we need here string toBoolean call
def applyFindbugsPlugin = rootProject.hasProperty("runFindbugs") ? rootProject.runFindbugs.toBoolean() : false

// 
// Common configuration for all subprojects
//
subprojects {
    // All project inherits the same versioning number
    version = rootProject.version

    repositories {
        mavenCentral()
        maven {
          url "https://repository.cloudera.com/artifactory/cloudera-repos/"
        }
        maven {
          url "http://repo.hortonworks.com/content/repositories/releases/"
        }
        maven {
          url "http://repo.hortonworks.com/content/repositories/jetty-hadoop/"
        }
        maven {
          url "http://repository.mapr.com/maven/"
        }
        // mavenLocal()
    }
    // Publish artifacts - we should filter subproject in future but now apply publisher plugin
    // to all projects
    if (project in publishedProjects) {
      apply from: "$rootDir/gradle/publish.gradle"
      // Generate Java6 bytecode only if specified
      if (project.hasProperty("doJava6Bytecode")) {
        if (project.doJava6Bytecode == "true"
            || (project.doJava6Bytecode == "auto"
                && System.getProperty("user.name").equals("jenkins")
                && System.getenv("JAVA_6_HOME")))
          apply from: "$rootDir/gradle/java6bytecode.gradle"
      }
    }

    apply from: "$rootDir/gradle/makeSupport.gradle"

    //
    // Early configuration of projects simplifies build resolution
    //

    // Configure Java projects
    if (project in javaProjects) {
        apply from: "$rootDir/gradle/java.gradle"
        apply from: "$rootDir/gradle/cp.gradle"
        // Include Findbugs only if the property is specified
        if (applyFindbugsPlugin) {
            apply from: "$rootDir/gradle/findbugs.gradle"
        }
        if (project.hasProperty("doCheckStyle")) {
            apply from: "$rootDir/gradle/checkstyle.gradle"
        }
    }

    // Configure Scala projects
    if (project in scalaProjects) {
        apply from: "$rootDir/gradle/scala.gradle"
        apply from: "$rootDir/gradle/cp.gradle"
    }

    if (project in rProjects) {
        apply from: "$rootDir/gradle/r.gradle"
    }

    if (project in pythonProjects) {
        apply from: "$rootDir/gradle/r.gradle"   // same plugins
    }
}

task wrapper(type: Wrapper) {
  gradleVersion = '2.3'
}

//
// Setup global properties shared by all projects
//
ext {
    // Collect all artifacts produced by all projects in this project - all "archives" artifacts
    allArchives = subprojects.findAll().inject(
            files(), { acc, pj -> 
          if (pj in publishedProjects)
            acc + pj.configurations.archives.allArtifacts.getFiles()
          else
            acc
    })
    // Collect all test artifacts
    allTestArchives = files() // filed lazily below

}

// After evaluation of all projects collect all artifacts produced by testArchives configuration
subprojects {
    afterEvaluate( { pj ->
        def testCnf = pj.configurations.findAll().find({ it.getName().equals("testArchives") })
        if (testCnf != null) allTestArchives = allTestArchives + testCnf.allArtifacts.getFiles()
    } )
}

// Include support for S3 syncing
apply from: "gradle/s3sync.gradle"

// This task is used by the Jenkins on test.h2o.ai.
//
// It creates a directory called 'target', copies everything to be released 
// there, and everything in that directory gets uploaded to S3.
//
// See ~jenkins/bin/buildh2odev.sh.
task buildH2oDevDist(type: Exec) {
    group='Dist'
    H2OBuildVersion bv = new H2OBuildVersion(rootDir, version);
    def buildTimeMillis = System.currentTimeMillis();
    def buildTimeIso8601 = new Date().format("yyyy-MM-dd'T'HH:mm:ss'Z'", TimeZone.getTimeZone("UTC"))
    def buildTimeLocal = new Date()
    def projectVersion = bv.getProjectVersion()
    def branchName = bv.getBranch()
    def buildNumber = bv.getBuildNumber()
    def lastCommitHash = bv.getLastCommitHash()
    def java6home = System.getenv("JAVA_6_HOME")

    environment['BUILD_TIME_MILLIS'] = buildTimeMillis
    environment['BUILD_TIME_ISO8601'] = buildTimeIso8601
    environment['BUILD_TIME_LOCAL'] = buildTimeLocal
    environment['PROJECT_VERSION'] = projectVersion
    environment['BRANCH_NAME'] = branchName
    environment['BUILD_NUMBER'] = buildNumber
    environment['LAST_COMMIT_HASH'] = lastCommitHash
    if (java6home != null) {
      environment['JAVA_6_HOME'] = java6home
    }
    commandLine './make-dist.sh'
}

task dist(dependsOn: buildH2oDevDist) 

//
// Additional clean tasks to get squeaky clean.
//
task cleanH2oDistTmp(type: Delete) {
    delete "$rootDir/h2o-dist/tmp"
}

task cleanTarget(type: Delete) {
    delete "$rootDir/target"
}

clean.dependsOn cleanH2oDistTmp
clean.dependsOn cleanTarget

//
// Import project development profiles
//
apply from: "gradle/profiles.gradle"
=======
//
// The top-level h2o-3 project does not have any java pieces itself, but
// apply from the standard java.gradle so that 'gradle idea' generates IDE
// files with the right settings.
//
// The top-level jar file that gets produced is empty and not usable
// for anything.  Use the jar file produced by the h2o-assembly subproject.
//
apply from: 'gradle/java.gradle'

// For multiproject setup we have to apply release plugin here (we share same release number cross all modules)
if (project.hasProperty("doRelease")) {
    apply from: 'gradle/release.gradle'
}

// Print out time taken for each task so we find things that are slow.
apply from: 'gradle/timing.gradle'

// The build script settings to fetch plugins and put them on
// classpath
buildscript {
    repositories {
        mavenCentral()
        jcenter()
    }

    dependencies {
        classpath 'com.github.jengelman.gradle.plugins:shadow:1.2.1'
        classpath 'org.gradle.api.plugins:gradle-nexus-plugin:0.7.1'
        classpath 'com.github.townsfolk:gradle-release:1.2'
        classpath 'de.undercouch:gradle-download-task:1.1'
        classpath 'joda-time:joda-time:2.3'
        classpath 'com.adaptc.gradle:nexus-workflow:0.6'
        classpath 'org.testng:testng:6.8'
        classpath "be.insaneprogramming.gradle:animalsniffer-gradle-plugin:+"
    }
}

//
// Common configuration
//
ext {
    //
    // All published projects - their artifacts are going to Maven central
    publishedProjects = [
      project(':h2o-core'),
      project(':h2o-algos'),
      project(':h2o-web'),
      project(':h2o-app'),
      project(':h2o-scala'),
      project(':h2o-persist-hdfs'),
      project(':h2o-genmodel'),
      project(':h2o-java-rest-bindings')
    ]

    javaProjects = [
      project(':h2o-core'),
      project(':h2o-algos'),
      project(':h2o-web'),
      project(':h2o-app'),
      project(':h2o-persist-hdfs'),
      project(':h2o-test-integ'),
      project(':h2o-testng'),
      project(':h2o-genmodel'),
      project(':h2o-java-rest-bindings'),
    ]

    scalaProjects = [
      project(':h2o-scala')
    ]

    rProjects = [
      project(':h2o-r')
    ]

    pythonProjects = [
      project(':h2o-py')
    ]

    //
    // Versions of libraries shared cross all projects
    //
    junitVersion  = '4.11'
    jets3tVersion = '0.7.1'
    awsJavaSdkVersion = '1.8.3'

    //
    // H2O's REST API version
    //
    h2oRESTApiVersion = '3'
}

//
// For all projects (this and all subprojects) specify common properties and tasks
//
allprojects {
    group = 'ai.h2o'

    apply plugin: 'idea'
    apply plugin: 'eclipse'
    apply from: "$rootDir/gradle/artifacts.gradle"

    ext {
        isRelease = rootProject.hasProperty("doRelease")
    }
}

// Compute applyFindbugsPlugin property
// Gradle by default interpret boolean properties setup in config file as strings.
// Hence we need here string toBoolean call
def applyFindbugsPlugin = rootProject.hasProperty("runFindbugs") ? rootProject.runFindbugs.toBoolean() : false

// 
// Common configuration for all subprojects
//
subprojects {
    // All project inherits the same versioning number
    version = rootProject.version

    repositories {
        mavenCentral()
        maven {
          url "https://repository.cloudera.com/artifactory/cloudera-repos/"
        }
        maven {
          url "http://repo.hortonworks.com/content/repositories/releases/"
        }
        maven {
          url "http://repo.hortonworks.com/content/repositories/jetty-hadoop/"
        }
        maven {
          url "http://repository.mapr.com/maven/"
        }
        // mavenLocal()
    }

    // Publish artifacts - we should filter subproject in future but now apply publisher plugin
    // to all projects
    if (project in publishedProjects) {
      apply from: "$rootDir/gradle/publish.gradle"
      // Generate Java6 bytecode only if specified
      if (project.hasProperty("doJava6Bytecode")) {
        if (project.doJava6Bytecode == "true"
            || (project.doJava6Bytecode == "auto"
                && System.getProperty("user.name").equals("jenkins")
                && System.getenv("JAVA_6_HOME"))) {
          apply from: "$rootDir/gradle/java6bytecode.gradle"
          // Always do animal sniffing for java6
          ext.doAnimalSniffer = "true"
          }
      }
    }

    apply from: "$rootDir/gradle/makeSupport.gradle"

    //
    // Early configuration of projects simplifies build resolution
    //

    // Configure Java projects
    if (project in javaProjects) {
        apply from: "$rootDir/gradle/java.gradle"
        apply from: "$rootDir/gradle/cp.gradle"
        // Include Findbugs only if the property is specified
        if (applyFindbugsPlugin) {
            apply from: "$rootDir/gradle/findbugs.gradle"
        }
        if (project.hasProperty("doCheckStyle")) {
            apply from: "$rootDir/gradle/checkstyle.gradle"
        }
        if (project.hasProperty("doAnimalSniffer") && project.doAnimalSniffer == "true") {
            apply from: "$rootDir/gradle/animalSniffer.gradle"
        }
    }

    // Configure Scala projects
    if (project in scalaProjects) {
        apply from: "$rootDir/gradle/scala.gradle"
        apply from: "$rootDir/gradle/cp.gradle"
    }

    if (project in rProjects) {
        apply from: "$rootDir/gradle/r.gradle"
    }

    if (project in pythonProjects) {
        apply from: "$rootDir/gradle/r.gradle"   // same plugins
    }
}

task wrapper(type: Wrapper) {
  gradleVersion = '2.3'
}

//
// Setup global properties shared by all projects
//
ext {
    // Collect all artifacts produced by all projects in this project - all "archives" artifacts
    allArchives = subprojects.findAll().inject(
            files(), { acc, pj -> 
          if (pj in publishedProjects)
            acc + pj.configurations.archives.allArtifacts.getFiles()
          else
            acc
    })
    // Collect all test artifacts
    allTestArchives = files() // filed lazily below

}

// After evaluation of all projects collect all artifacts produced by testArchives configuration
subprojects {
    afterEvaluate( { pj ->
        def testCnf = pj.configurations.findAll().find({ it.getName().equals("testArchives") })
        if (testCnf != null) allTestArchives = allTestArchives + testCnf.allArtifacts.getFiles()
    } )
}

// Include support for S3 syncing
apply from: "gradle/s3sync.gradle"

// This task is used by the Jenkins on test.h2o.ai.
//
// It creates a directory called 'target', copies everything to be released 
// there, and everything in that directory gets uploaded to S3.
//
// See ~jenkins/bin/buildh2odev.sh.
task buildH2oDevDist(type: Exec) {
    group='Dist'
    H2OBuildVersion bv = new H2OBuildVersion(rootDir, version);
    def buildTimeMillis = System.currentTimeMillis();
    def buildTimeIso8601 = new Date().format("yyyy-MM-dd'T'HH:mm:ss'Z'", TimeZone.getTimeZone("UTC"))
    def buildTimeLocal = new Date()
    def projectVersion = bv.getProjectVersion()
    def branchName = bv.getBranch()
    def buildNumber = bv.getBuildNumber()
    def lastCommitHash = bv.getLastCommitHash()
    def java6home = System.getenv("JAVA_6_HOME")

    environment['BUILD_TIME_MILLIS'] = buildTimeMillis
    environment['BUILD_TIME_ISO8601'] = buildTimeIso8601
    environment['BUILD_TIME_LOCAL'] = buildTimeLocal
    environment['PROJECT_VERSION'] = projectVersion
    environment['BRANCH_NAME'] = branchName
    environment['BUILD_NUMBER'] = buildNumber
    environment['LAST_COMMIT_HASH'] = lastCommitHash
    if (java6home != null) {
      environment['JAVA_6_HOME'] = java6home
    }
    commandLine './make-dist.sh'
}

task dist(dependsOn: buildH2oDevDist) 

//
// Additional clean tasks to get squeaky clean.
//
task cleanH2oDistTmp(type: Delete) {
    delete "$rootDir/h2o-dist/tmp"
}

task cleanTarget(type: Delete) {
    delete "$rootDir/target"
}

clean.dependsOn cleanH2oDistTmp
clean.dependsOn cleanTarget

//
// Import project development profiles
//
apply from: "gradle/profiles.gradle"
>>>>>>> 64db3f0a
<|MERGE_RESOLUTION|>--- conflicted
+++ resolved
@@ -1,4 +1,3 @@
-<<<<<<< HEAD
 //
 // The top-level h2o-3 project does not have any java pieces itself, but
 // apply from the standard java.gradle so that 'gradle idea' generates IDE
@@ -33,6 +32,7 @@
         classpath 'joda-time:joda-time:2.3'
         classpath 'com.adaptc.gradle:nexus-workflow:0.6'
         classpath 'org.testng:testng:6.8'
+        classpath "be.insaneprogramming.gradle:animalsniffer-gradle-plugin:+"
     }
 }
 
@@ -60,277 +60,10 @@
       project(':h2o-app'),
       project(':h2o-persist-hdfs'),
       project(':h2o-test-integ'),
-      project(':h2o-testng'),   
-      project(':h2o-genmodel'),
-      project(':h2o-java-rest-bindings'),
-      project(':h2o-selenium-testing'), 
-    ]
-
-    scalaProjects = [
-      project(':h2o-scala')
-    ]
-
-    rProjects = [
-      project(':h2o-r')
-    ]
-
-    pythonProjects = [
-      project(':h2o-py')
-    ]
-
-    //
-    // Versions of libraries shared cross all projects
-    //
-    junitVersion  = '4.11'
-    jets3tVersion = '0.7.1'
-    awsJavaSdkVersion = '1.8.3'
-
-    //
-    // H2O's REST API version
-    //
-    h2oRESTApiVersion = '3'
-}
-
-//
-// For all projects (this and all subprojects) specify common properties and tasks
-//
-allprojects {
-    group = 'ai.h2o'
-
-    apply plugin: 'idea'
-    apply plugin: 'eclipse'
-    apply from: "$rootDir/gradle/artifacts.gradle"
-
-    ext {
-        isRelease = rootProject.hasProperty("doRelease")
-    }
-}
-
-// Compute applyFindbugsPlugin property
-// Gradle by default interpret boolean properties setup in config file as strings.
-// Hence we need here string toBoolean call
-def applyFindbugsPlugin = rootProject.hasProperty("runFindbugs") ? rootProject.runFindbugs.toBoolean() : false
-
-// 
-// Common configuration for all subprojects
-//
-subprojects {
-    // All project inherits the same versioning number
-    version = rootProject.version
-
-    repositories {
-        mavenCentral()
-        maven {
-          url "https://repository.cloudera.com/artifactory/cloudera-repos/"
-        }
-        maven {
-          url "http://repo.hortonworks.com/content/repositories/releases/"
-        }
-        maven {
-          url "http://repo.hortonworks.com/content/repositories/jetty-hadoop/"
-        }
-        maven {
-          url "http://repository.mapr.com/maven/"
-        }
-        // mavenLocal()
-    }
-    // Publish artifacts - we should filter subproject in future but now apply publisher plugin
-    // to all projects
-    if (project in publishedProjects) {
-      apply from: "$rootDir/gradle/publish.gradle"
-      // Generate Java6 bytecode only if specified
-      if (project.hasProperty("doJava6Bytecode")) {
-        if (project.doJava6Bytecode == "true"
-            || (project.doJava6Bytecode == "auto"
-                && System.getProperty("user.name").equals("jenkins")
-                && System.getenv("JAVA_6_HOME")))
-          apply from: "$rootDir/gradle/java6bytecode.gradle"
-      }
-    }
-
-    apply from: "$rootDir/gradle/makeSupport.gradle"
-
-    //
-    // Early configuration of projects simplifies build resolution
-    //
-
-    // Configure Java projects
-    if (project in javaProjects) {
-        apply from: "$rootDir/gradle/java.gradle"
-        apply from: "$rootDir/gradle/cp.gradle"
-        // Include Findbugs only if the property is specified
-        if (applyFindbugsPlugin) {
-            apply from: "$rootDir/gradle/findbugs.gradle"
-        }
-        if (project.hasProperty("doCheckStyle")) {
-            apply from: "$rootDir/gradle/checkstyle.gradle"
-        }
-    }
-
-    // Configure Scala projects
-    if (project in scalaProjects) {
-        apply from: "$rootDir/gradle/scala.gradle"
-        apply from: "$rootDir/gradle/cp.gradle"
-    }
-
-    if (project in rProjects) {
-        apply from: "$rootDir/gradle/r.gradle"
-    }
-
-    if (project in pythonProjects) {
-        apply from: "$rootDir/gradle/r.gradle"   // same plugins
-    }
-}
-
-task wrapper(type: Wrapper) {
-  gradleVersion = '2.3'
-}
-
-//
-// Setup global properties shared by all projects
-//
-ext {
-    // Collect all artifacts produced by all projects in this project - all "archives" artifacts
-    allArchives = subprojects.findAll().inject(
-            files(), { acc, pj -> 
-          if (pj in publishedProjects)
-            acc + pj.configurations.archives.allArtifacts.getFiles()
-          else
-            acc
-    })
-    // Collect all test artifacts
-    allTestArchives = files() // filed lazily below
-
-}
-
-// After evaluation of all projects collect all artifacts produced by testArchives configuration
-subprojects {
-    afterEvaluate( { pj ->
-        def testCnf = pj.configurations.findAll().find({ it.getName().equals("testArchives") })
-        if (testCnf != null) allTestArchives = allTestArchives + testCnf.allArtifacts.getFiles()
-    } )
-}
-
-// Include support for S3 syncing
-apply from: "gradle/s3sync.gradle"
-
-// This task is used by the Jenkins on test.h2o.ai.
-//
-// It creates a directory called 'target', copies everything to be released 
-// there, and everything in that directory gets uploaded to S3.
-//
-// See ~jenkins/bin/buildh2odev.sh.
-task buildH2oDevDist(type: Exec) {
-    group='Dist'
-    H2OBuildVersion bv = new H2OBuildVersion(rootDir, version);
-    def buildTimeMillis = System.currentTimeMillis();
-    def buildTimeIso8601 = new Date().format("yyyy-MM-dd'T'HH:mm:ss'Z'", TimeZone.getTimeZone("UTC"))
-    def buildTimeLocal = new Date()
-    def projectVersion = bv.getProjectVersion()
-    def branchName = bv.getBranch()
-    def buildNumber = bv.getBuildNumber()
-    def lastCommitHash = bv.getLastCommitHash()
-    def java6home = System.getenv("JAVA_6_HOME")
-
-    environment['BUILD_TIME_MILLIS'] = buildTimeMillis
-    environment['BUILD_TIME_ISO8601'] = buildTimeIso8601
-    environment['BUILD_TIME_LOCAL'] = buildTimeLocal
-    environment['PROJECT_VERSION'] = projectVersion
-    environment['BRANCH_NAME'] = branchName
-    environment['BUILD_NUMBER'] = buildNumber
-    environment['LAST_COMMIT_HASH'] = lastCommitHash
-    if (java6home != null) {
-      environment['JAVA_6_HOME'] = java6home
-    }
-    commandLine './make-dist.sh'
-}
-
-task dist(dependsOn: buildH2oDevDist) 
-
-//
-// Additional clean tasks to get squeaky clean.
-//
-task cleanH2oDistTmp(type: Delete) {
-    delete "$rootDir/h2o-dist/tmp"
-}
-
-task cleanTarget(type: Delete) {
-    delete "$rootDir/target"
-}
-
-clean.dependsOn cleanH2oDistTmp
-clean.dependsOn cleanTarget
-
-//
-// Import project development profiles
-//
-apply from: "gradle/profiles.gradle"
-=======
-//
-// The top-level h2o-3 project does not have any java pieces itself, but
-// apply from the standard java.gradle so that 'gradle idea' generates IDE
-// files with the right settings.
-//
-// The top-level jar file that gets produced is empty and not usable
-// for anything.  Use the jar file produced by the h2o-assembly subproject.
-//
-apply from: 'gradle/java.gradle'
-
-// For multiproject setup we have to apply release plugin here (we share same release number cross all modules)
-if (project.hasProperty("doRelease")) {
-    apply from: 'gradle/release.gradle'
-}
-
-// Print out time taken for each task so we find things that are slow.
-apply from: 'gradle/timing.gradle'
-
-// The build script settings to fetch plugins and put them on
-// classpath
-buildscript {
-    repositories {
-        mavenCentral()
-        jcenter()
-    }
-
-    dependencies {
-        classpath 'com.github.jengelman.gradle.plugins:shadow:1.2.1'
-        classpath 'org.gradle.api.plugins:gradle-nexus-plugin:0.7.1'
-        classpath 'com.github.townsfolk:gradle-release:1.2'
-        classpath 'de.undercouch:gradle-download-task:1.1'
-        classpath 'joda-time:joda-time:2.3'
-        classpath 'com.adaptc.gradle:nexus-workflow:0.6'
-        classpath 'org.testng:testng:6.8'
-        classpath "be.insaneprogramming.gradle:animalsniffer-gradle-plugin:+"
-    }
-}
-
-//
-// Common configuration
-//
-ext {
-    //
-    // All published projects - their artifacts are going to Maven central
-    publishedProjects = [
-      project(':h2o-core'),
-      project(':h2o-algos'),
-      project(':h2o-web'),
-      project(':h2o-app'),
-      project(':h2o-scala'),
-      project(':h2o-persist-hdfs'),
-      project(':h2o-genmodel'),
-      project(':h2o-java-rest-bindings')
-    ]
-
-    javaProjects = [
-      project(':h2o-core'),
-      project(':h2o-algos'),
-      project(':h2o-web'),
-      project(':h2o-app'),
-      project(':h2o-persist-hdfs'),
-      project(':h2o-test-integ'),
       project(':h2o-testng'),
       project(':h2o-genmodel'),
       project(':h2o-java-rest-bindings'),
+      project(':h2o-selenium-testing'),
     ]
 
     scalaProjects = [
@@ -538,5 +271,4 @@
 //
 // Import project development profiles
 //
-apply from: "gradle/profiles.gradle"
->>>>>>> 64db3f0a
+apply from: "gradle/profiles.gradle"