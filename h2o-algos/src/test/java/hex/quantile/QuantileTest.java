package hex.quantile;

import org.junit.Assert;
import org.junit.BeforeClass;
import org.junit.Ignore;
import org.junit.Test;
import water.Job;
import water.TestUtil;
import water.fvec.Frame;
import water.util.ArrayUtils;
<<<<<<< HEAD
=======

import java.util.Arrays;
>>>>>>> 4f96ee57

public class QuantileTest extends TestUtil {
  @BeforeClass() public static void setup() { stall_till_cloudsize(1); }

  @Test public void testIris() {
    QuantileModel kmm = null;
    Frame fr = null;
    try {
      long start = System.currentTimeMillis();
      System.out.println("Start Parse");
      fr = parse_test_file("smalldata/iris/iris_wheader.csv");
      //fr = parse_test_file("../../datasets/UCI/UCI-large/covtype/covtype.data");
      //fr = parse_test_file("../../datasets/billion_rows.csv.gz");
      System.out.println("Done Parse: "+(System.currentTimeMillis()-start));

      QuantileModel.QuantileParameters parms = new QuantileModel.QuantileParameters();
      parms._train = fr._key;
      //parms._max_iterations = 10;

      Job<QuantileModel> job = new Quantile(parms).trainModel();
      kmm = job.get();
      job.remove();

    } finally {
      if( fr  != null ) fr .remove();
      if( kmm != null ) kmm.delete();
    }
  }
  
  @Test public void testAllNAS() {
    QuantileModel kmm = null;
    Frame fr = null;
    try {
      fr = ArrayUtils.frame(new double[][]{{Double.NaN}, {Double.NaN}, {Double.NaN},
              {Double.NaN}, {Double.NaN}, {Double.NaN}, {Double.NaN}, {Double.NaN},
              {Double.NaN}, {Double.NaN}, {Double.NaN}, {Double.NaN}, {Double.NaN},
              {Double.NaN}, {Double.NaN}, {Double.NaN}, {Double.NaN}, {Double.NaN},
              {Double.NaN}, {Double.NaN}, {Double.NaN}, {Double.NaN}, {Double.NaN},
              {Double.NaN}, {Double.NaN}, {Double.NaN}, {Double.NaN}, {Double.NaN},
              {Double.NaN}, {Double.NaN}, {Double.NaN}, {Double.NaN}, {Double.NaN},
              {Double.NaN}, {Double.NaN}, {Double.NaN}, {Double.NaN}, {Double.NaN},
              {Double.NaN}, {Double.NaN}, {Double.NaN}, {Double.NaN}, {Double.NaN},
              {Double.NaN}, {Double.NaN}, {Double.NaN}, {Double.NaN}, {Double.NaN},
              {Double.NaN}, {Double.NaN}, {Double.NaN}, {Double.NaN}, {Double.NaN},
              {Double.NaN}, {Double.NaN}, {Double.NaN}, {Double.NaN}, {Double.NaN},
              {Double.NaN}, {Double.NaN}, {Double.NaN}, {Double.NaN}, {Double.NaN},
              {Double.NaN}, {Double.NaN}, {Double.NaN}, {Double.NaN}, {Double.NaN},
              {Double.NaN}, {Double.NaN}, {Double.NaN}, {Double.NaN}, {Double.NaN},
              {Double.NaN}, {Double.NaN}, {Double.NaN}, {Double.NaN}, {Double.NaN},
              {Double.NaN}, {Double.NaN}, {Double.NaN}, {Double.NaN}, {Double.NaN},
              {Double.NaN}, {Double.NaN}, {Double.NaN}, {Double.NaN}, {Double.NaN},
              {Double.NaN}, {Double.NaN}, {Double.NaN}, {Double.NaN}, {Double.NaN}
      });

      QuantileModel.QuantileParameters parms = new QuantileModel.QuantileParameters();
      parms._train = fr._key;

      Job<QuantileModel> job = new Quantile(parms).trainModel();
      kmm = job.get();
      job.remove();
      for (int i=0; i < 11; i++)
        Assert.assertTrue(Double.isNaN(kmm._output._quantiles[0][i]));
    } finally {
      if( fr  != null ) fr .remove();
      if( kmm != null ) kmm.delete();
    }    
  }

  @Test public void testInts() {
    QuantileModel kmm = null;
    Frame fr = null;
    try {
      fr = ArrayUtils.frame(new double[][]{{0}, {0}, {0}, {0}, {0}, {0}, {0}, {0}, {0}, {0},
                                            {1}, {1}, {1}, {1}, {1}, {1}, {1}, {1}, {1}, {1},
                                            {2}, {2}, {2}, {2}, {2}, {2}, {2}, {2}, {2}, {2}});

      QuantileModel.QuantileParameters parms = new QuantileModel.QuantileParameters();
      parms._train = fr._key;

      Job<QuantileModel> job = new Quantile(parms).trainModel();
      kmm = job.get();
      job.remove();

    } finally {
      if( fr  != null ) fr .remove();
      if( kmm != null ) kmm.delete();
    }
  }

  @Test public void test50pct() {
    QuantileModel kmm = null;
    Frame fr = null;
    try {
      double[][] d = new double[][]{{1.56386606237}, {0.812834256224}, {3.68417563302}, {3.12702210880}, {5.51277746586}};
      fr = ArrayUtils.frame(d);
<<<<<<< HEAD
=======
      QuantileModel.QuantileParameters parms = new QuantileModel.QuantileParameters();
      parms._train = fr._key;
      Job<QuantileModel> job = new Quantile(parms).trainModel();
      kmm = job.get();
      job.remove();
      Assert.assertTrue(kmm._output._quantiles[0][5] == d[3][0]);

    } finally {
      if( fr  != null ) fr .remove();
      if( kmm != null ) kmm.delete();
    }
  }

  @Test public void testDirectMatch() {
    QuantileModel kmm = null;
    Frame fr = null;
    try {
      double[][] d = new double[][]{{1}, {1}, {1}, {2}};
      fr = ArrayUtils.frame(d);
>>>>>>> 4f96ee57
      QuantileModel.QuantileParameters parms = new QuantileModel.QuantileParameters();
      parms._train = fr._key;
      parms._probs = new double[]{0.5};
      Job<QuantileModel> job = new Quantile(parms).trainModel();
      kmm = job.get();
      job.remove();
      Assert.assertTrue(kmm._output._quantiles[0][0] == 1);

    } finally {
      if( fr  != null ) fr .remove();
      if( kmm != null ) kmm.delete();
    }
  }
  @Test public void testInterpolate1() {
    QuantileModel kmm = null;
    Frame fr = null;
    try {
      double[][] d = new double[][]{{1}, {1}, {2}, {2}};
      fr = ArrayUtils.frame(d);
      QuantileModel.QuantileParameters parms = new QuantileModel.QuantileParameters();
      parms._train = fr._key;
      parms._probs = new double[]{0.5};
      Job<QuantileModel> job = new Quantile(parms).trainModel();
      kmm = job.get();
      job.remove();
      Assert.assertTrue(kmm._output._quantiles[0][0] == 1.5);
    } finally {
      if( fr  != null ) fr .remove();
      if( kmm != null ) kmm.delete();
    }
  }
  @Test public void testInterpolate2() {
    QuantileModel kmm = null;
    Frame fr = null;
    try {
      double[][] d = new double[][]{{1}, {1}, {3}, {2}};
      fr = ArrayUtils.frame(d);
      QuantileModel.QuantileParameters parms = new QuantileModel.QuantileParameters();
      parms._train = fr._key;
      parms._probs = new double[]{0.5};
      Job<QuantileModel> job = new Quantile(parms).trainModel();
      kmm = job.get();
      job.remove();
      Assert.assertTrue(kmm._output._quantiles[0][0] == 1.5);
    } finally {
      if( fr  != null ) fr .remove();
      if( kmm != null ) kmm.delete();
    }
  }
  @Test public void testInterpolateLow() {
    QuantileModel kmm = null;
    Frame fr = null;
    try {
      double[][] d = new double[][]{{1}, {2}, {3}};
      fr = ArrayUtils.frame(d);
      QuantileModel.QuantileParameters parms = new QuantileModel.QuantileParameters();
      parms._train = fr._key;
      parms._probs = new double[]{0.49};
      Job<QuantileModel> job = new Quantile(parms).trainModel();
      kmm = job.get();
      job.remove();
      Assert.assertTrue(kmm._output._quantiles[0][0] == 1.98);
    } finally {
      if( fr  != null ) fr .remove();
      if( kmm != null ) kmm.delete();
    }
  }
  @Test public void testInterpolateHigh() {
    QuantileModel kmm = null;
    Frame fr = null;
    try {
      double[][] d = new double[][]{{1}, {2}, {3}};
      fr = ArrayUtils.frame(d);
      QuantileModel.QuantileParameters parms = new QuantileModel.QuantileParameters();
      parms._train = fr._key;
      parms._probs = new double[]{0.51};
      Job<QuantileModel> job = new Quantile(parms).trainModel();
      kmm = job.get();
      job.remove();
      Assert.assertTrue(kmm._output._quantiles[0][0] == 2.02);
    } finally {
      if( fr  != null ) fr .remove();
      if( kmm != null ) kmm.delete();
    }
  }
  @Test public void testInterpolateHighWeighted() {
    QuantileModel kmm = null;
    Frame fr = null;
    try {
      double[][] d = new double[][]{{1, 0}, {2, 1}, {3, 1}};
      fr = ArrayUtils.frame(new String[]{"x","weights"}, d);
      QuantileModel.QuantileParameters parms = new QuantileModel.QuantileParameters();
      parms._train = fr._key;
      parms._weights_column = "weights";
      parms._probs = new double[]{0.51};
      Job<QuantileModel> job = new Quantile(parms).trainModel();
      kmm = job.get();
      job.remove();
      Assert.assertTrue(kmm._output._quantiles[0][0] == 2.51);
    } finally {
      if( fr  != null ) fr .remove();
      if( kmm != null ) kmm.delete();
    }
  }
  @Test public void testInterpolateHighWeighted2() {
    QuantileModel kmm = null;
    Frame fr = null;
    try {
      double[][] d = new double[][]{{1, 2}, {2, 1}, {3, 1}};
      fr = ArrayUtils.frame(new String[]{"x","weights"}, d);
      QuantileModel.QuantileParameters parms = new QuantileModel.QuantileParameters();
      parms._train = fr._key;
      parms._weights_column = "weights";
      parms._probs = new double[]{0.43};
      Job<QuantileModel> job = new Quantile(parms).trainModel();
      kmm = job.get();
      job.remove();
      Assert.assertTrue(kmm._output._quantiles[0][0] == 1.29);
    } finally {
      if( fr  != null ) fr .remove();
      if( kmm != null ) kmm.delete();
    }
  }
  @Test public void testInterpolateHighWeighted3() {
    QuantileModel kmm = null;
    Frame fr = null;
    try {
      double[][] d = new double[][]{{1, 3}, {2, 2}, {3, 5}};
      fr = ArrayUtils.frame(new String[]{"x","weights"}, d);
      QuantileModel.QuantileParameters parms = new QuantileModel.QuantileParameters();
      parms._train = fr._key;
      parms._weights_column = "weights";
      parms._probs = new double[]{0.31};
      Job<QuantileModel> job = new Quantile(parms).trainModel();
      kmm = job.get();
      job.remove();
      Assert.assertTrue(kmm._output._quantiles[0][0] == 1.79);
    } finally {
      if( fr  != null ) fr .remove();
      if( kmm != null ) kmm.delete();
    }
  }
  @Test public void testInterpolateHighWeighted4() {
    QuantileModel kmm = null;
    Frame fr = null;
    try {
      double[][] d = new double[][]{{1, 1.005}, {2, 1}, {3, 1}};
      fr = ArrayUtils.frame(new String[]{"x","weights"}, d);
      QuantileModel.QuantileParameters parms = new QuantileModel.QuantileParameters();
      parms._train = fr._key;
      parms._weights_column = "weights";
      parms._probs = new double[]{0.71};
      Job<QuantileModel> job = new Quantile(parms).trainModel();
      kmm = job.get();
      job.remove();
      Assert.assertTrue("Got: " + kmm._output._quantiles[0][0], Math.abs(kmm._output._quantiles[0][0] - 2.42355)<1e-10);
    } finally {
      if( fr  != null ) fr .remove();
      if( kmm != null ) kmm.delete();
    }
  }
  @Test public void testInterpolateHighWeighted5() {
    QuantileModel kmm = null;
    Frame fr = null;
    try {
      double[][] d = new double[][]{{1, 5}, {2, 4}, {3, 3}};
      fr = ArrayUtils.frame(new String[]{"x","weights"}, d);
      QuantileModel.QuantileParameters parms = new QuantileModel.QuantileParameters();
      parms._train = fr._key;
      parms._weights_column = "weights";
      parms._probs = new double[]{0.43};
      Job<QuantileModel> job = new Quantile(parms).trainModel();
      kmm = job.get();
      job.remove();
      Assert.assertTrue(kmm._output._quantiles[0][0] == 1.73);
    } finally {
      if( fr  != null ) fr .remove();
      if( kmm != null ) kmm.delete();
    }
  }
  @Test public void testInterpolateHighWeighted6() {
    QuantileModel kmm = null;
    Frame fr = null;
    try {
      double[][] d = new double[][]{{1, 2}, {2, 2}, {3, 2}};
      fr = ArrayUtils.frame(new String[]{"x","weights"}, d);
      QuantileModel.QuantileParameters parms = new QuantileModel.QuantileParameters();
      parms._train = fr._key;
      parms._weights_column = "weights";
      parms._probs = new double[]{0.33};
      Job<QuantileModel> job = new Quantile(parms).trainModel();
      kmm = job.get();
      job.remove();
      Assert.assertTrue(kmm._output._quantiles[0][0] == 1.65);
    } finally {
      if( fr  != null ) fr .remove();
      if( kmm != null ) kmm.delete();
    }
  }
  @Test public void testInterpolateHighWeighted7() {
    QuantileModel kmm = null;
    Frame fr = null;
    try {
      double[][] d = new double[][]{{1, 1}, {2, 1}, {3, 1}};
      fr = ArrayUtils.frame(new String[]{"x","weights"}, d);
      QuantileModel.QuantileParameters parms = new QuantileModel.QuantileParameters();
      parms._train = fr._key;
      parms._weights_column = "weights";
      parms._probs = new double[]{0,0.25,0.5,0.75,1};
      Job<QuantileModel> job = new Quantile(parms).trainModel();
      kmm = job.get();
      job.remove();
      Assert.assertTrue(Arrays.equals(kmm._output._quantiles[0], new double[]{1,1.5,2,2.5,3}));
    } finally {
      if( fr  != null ) fr .remove();
      if( kmm != null ) kmm.delete();
    }
  }
  @Test public void testInterpolateHighWeighted8() {
    QuantileModel kmm = null;
    Frame fr = null;
    try {
      double[][] d = new double[][]{{1, 2}, {2, 2}, {3, 2}};
      fr = ArrayUtils.frame(new String[]{"x","weights"}, d);
      QuantileModel.QuantileParameters parms = new QuantileModel.QuantileParameters();
      parms._train = fr._key;
      parms._weights_column = "weights";
      parms._probs = new double[]{0,0.25,0.5,0.75,1};
      Job<QuantileModel> job = new Quantile(parms).trainModel();
      kmm = job.get();
      job.remove();
      Assert.assertTrue(Arrays.equals(kmm._output._quantiles[0], new double[]{1,1.25,2,2.75,3}));
    } finally {
      if( fr  != null ) fr .remove();
      if( kmm != null ) kmm.delete();
    }
  }
  @Test public void testInterpolateWideRangeWeighted() {
    QuantileModel kmm = null;
    Frame fr = null;
    try {
      double[][] d = new double[][]{{1e-100, 1}, {1e-10, 4}, {1e-4, 2}, {1e-2, 4}, {1e-1, 5}, {1, 3}};
      fr = ArrayUtils.frame(new String[]{"x","weights"}, d);
      QuantileModel.QuantileParameters parms = new QuantileModel.QuantileParameters();
      parms._train = fr._key;
      parms._weights_column = "weights";
      //parms._probs = new double[]{0,0.25,0.5,0.75,1};
      parms._probs = new double[]{0.25,0.5,0.75,1};
      Job<QuantileModel> job = new Quantile(parms).trainModel();
      kmm = job.get();
      job.remove();
      //double[] exp = new double[]{1e-100,5e-5,1e-2,1e-1,1};
      double[] exp = new double[]{5e-5,1e-2,1e-1,1};
      double[] act = kmm._output._quantiles[0];
      for (int i=0;i<exp.length; ++i)
        Assert.assertTrue("Got " + act[i] + " but expected " + exp[i], Math.abs(act[i] - exp[i])/exp[i] < 1e-5);
    } finally {
      if( fr  != null ) fr .remove();
      if( kmm != null ) kmm.delete();
    }
  }
  @Test public void testInterpolateWideRange() {
    QuantileModel kmm = null;
    Frame fr = null;
    try {
      double[][] d = new double[][]{{1e-100}, {1e-10}, {1e-4}, {1e-2}, {1e-1}, {1}};
      fr = ArrayUtils.frame(new String[]{"x"}, d);
      QuantileModel.QuantileParameters parms = new QuantileModel.QuantileParameters();
      parms._train = fr._key;
      parms._probs = new double[]{0,0.25,0.5,0.75,1};
      Job<QuantileModel> job = new Quantile(parms).trainModel();
      kmm = job.get();
      job.remove();
      double[] exp = new double[]{1e-100,2.5e-5,5.05e-3,7.75e-2,1};
      double[] act = kmm._output._quantiles[0];
      for (int i=0;i<exp.length; ++i)
        Assert.assertTrue("Got " + act[i] + " but expected " + exp[i], Math.abs(act[i] - exp[i])/exp[i] < 1e-5);
    } finally {
      if( fr  != null ) fr .remove();
      if( kmm != null ) kmm.delete();
    }
  }
  @Test public void testInterpolateWideRangeWeighted2() {
    QuantileModel kmm = null;
    Frame fr = null;
    try {
      double[][] d = new double[][]{{1e-100, 10}, {1e-10, 4}, {1e-4, 2}, {1e-2, 4}, {1e-1, 5}, {1, 3}};
      fr = ArrayUtils.frame(new String[]{"x","weights"}, d);
      QuantileModel.QuantileParameters parms = new QuantileModel.QuantileParameters();
      parms._train = fr._key;
      parms._weights_column = "weights";
      parms._probs = new double[]{0,0.25,0.5,0.75,1};
      Job<QuantileModel> job = new Quantile(parms).trainModel();
      kmm = job.get();
      job.remove();
      double[] exp = new double[]{1e-100,1e-100,5.000005e-5,1e-1,1};
      double[] act = kmm._output._quantiles[0];
      for (int i=0;i<exp.length; ++i)
        Assert.assertTrue("Got " + act[i] + " but expected " + exp[i], Math.abs(act[i] - exp[i]) / exp[i] < 1e-5);
    } finally {
      if( fr  != null ) fr .remove();
      if( kmm != null ) kmm.delete();
    }
  }
  @Test public void testInterpolateLargeWeights() {
    QuantileModel kmm = null;
    Frame fr = null;
    try {
      double[][] d = new double[][]{{0, 10}, {1, 10}};
      fr = ArrayUtils.frame(new String[]{"x","weights"}, d);
      QuantileModel.QuantileParameters parms = new QuantileModel.QuantileParameters();
      parms._train = fr._key;
      parms._weights_column = "weights";
      parms._probs = new double[]{0.475,0.48,0.49};
      Job<QuantileModel> job = new Quantile(parms).trainModel();
      kmm = job.get();
      job.remove();
      double[] exp = new double[]{0.025,0.12,0.31};
      double[] act = kmm._output._quantiles[0];
      for (int i=0;i<exp.length; ++i)
        Assert.assertTrue("Got " + act[i] + " but expected " + exp[i], Math.abs(act[i] - exp[i]) / exp[i] < 1e-5);
    } finally {
      if( fr  != null ) fr .remove();
      if( kmm != null ) kmm.delete();
    }
  }

  @Test public void testShuffled() {
    QuantileModel kmm1;
    QuantileModel kmm2;
    Frame fr1 = null;
    Frame fr2 = null;
    try {
      fr1 = parse_test_file("smalldata/junit/no_weights.csv");
      fr2 = parse_test_file("smalldata/junit/no_weights_shuffled.csv");

      for (QuantileModel.CombineMethod comb : new QuantileModel.CombineMethod[]{
              QuantileModel.CombineMethod.AVERAGE,
              QuantileModel.CombineMethod.LOW,
              QuantileModel.CombineMethod.HIGH,
              QuantileModel.CombineMethod.INTERPOLATE
      }) {
        {
          QuantileModel.QuantileParameters parms = new QuantileModel.QuantileParameters();
          parms._train = fr1._key;
          parms._combine_method = comb;
          Job<QuantileModel> job1 = new Quantile(parms).trainModel();
          kmm1 = job1.get();
          job1.remove();
        }

        {
          QuantileModel.QuantileParameters parms = new QuantileModel.QuantileParameters();
          parms._train = fr2._key;
          parms._combine_method = comb;
          Job<QuantileModel> job2 = new Quantile(parms).trainModel();
          kmm2 = job2.get();
          job2.remove();
        }

        try {
          Assert.assertTrue(Arrays.deepEquals(kmm1._output._quantiles, kmm2._output._quantiles));
        } finally {
          if (kmm1 != null) kmm1.delete();
          if (kmm2 != null) kmm2.delete();
        }
      }

    } finally {
      if( fr1  != null ) fr1.remove();
      if( fr2  != null ) fr2.remove();
    }
  }

  @Test public void testWeights0() {
    QuantileModel kmm1;
    QuantileModel kmm2;
    Frame fr1 = null;
    Frame fr2 = null;
    try {
      fr1 = parse_test_file("smalldata/junit/no_weights.csv");
      fr2 = parse_test_file("smalldata/junit/weights_all_ones.csv");

      for (QuantileModel.CombineMethod comb : new QuantileModel.CombineMethod[]{
              QuantileModel.CombineMethod.AVERAGE,
              QuantileModel.CombineMethod.LOW,
              QuantileModel.CombineMethod.HIGH,
              QuantileModel.CombineMethod.INTERPOLATE
      }) {
        {
          QuantileModel.QuantileParameters parms = new QuantileModel.QuantileParameters();
          parms._train = fr1._key;
          parms._combine_method = comb;
          parms._weights_column = null;
          Job<QuantileModel> job1 = new Quantile(parms).trainModel();
          kmm1 = job1.get();
          job1.remove();
        }

        {
          QuantileModel.QuantileParameters parms = new QuantileModel.QuantileParameters();
          parms._train = fr2._key;
          parms._combine_method = comb;
          parms._weights_column = "weight";
          Job<QuantileModel> job2 = new Quantile(parms).trainModel();
          kmm2 = job2.get();
          job2.remove();
        }

        try {
          Assert.assertTrue(Arrays.deepEquals(kmm1._output._quantiles, kmm2._output._quantiles));
        } finally {
          if (kmm1 != null) kmm1.delete();
          if (kmm2 != null) kmm2.delete();
        }
      }

    } finally {
      if( fr1  != null ) fr1.remove();
      if( fr2  != null ) fr2.remove();
    }
  }

  @Test public void testWeights1() {
    QuantileModel kmm1;
    QuantileModel kmm2;
    Frame fr1 = null;
    Frame fr2 = null;
    try {
      fr1 = parse_test_file("smalldata/junit/no_weights.csv");
      fr2 = parse_test_file("smalldata/junit/weights.csv");

      for (QuantileModel.CombineMethod comb : new QuantileModel.CombineMethod[]{
              QuantileModel.CombineMethod.AVERAGE,
              QuantileModel.CombineMethod.LOW,
              QuantileModel.CombineMethod.HIGH,
              QuantileModel.CombineMethod.INTERPOLATE
      }) {
        {
          QuantileModel.QuantileParameters parms = new QuantileModel.QuantileParameters();
          parms._train = fr1._key;
          parms._combine_method = comb;
          parms._weights_column = null;
          Job<QuantileModel> job1 = new Quantile(parms).trainModel();
          kmm1 = job1.get();
          job1.remove();
        }

        {
          QuantileModel.QuantileParameters parms = new QuantileModel.QuantileParameters();
          parms._train = fr2._key;
          parms._combine_method = comb;
          parms._weights_column = "weight";
          Job<QuantileModel> job2 = new Quantile(parms).trainModel();
          kmm2 = job2.get();
          job2.remove();
        }

        try {
          Assert.assertTrue(Arrays.deepEquals(kmm1._output._quantiles, kmm2._output._quantiles));
        } finally {
          if (kmm1 != null) kmm1.delete();
          if (kmm2 != null) kmm2.delete();
        }
      }

    } finally {
      if( fr1  != null ) fr1.remove();
      if( fr2  != null ) fr2.remove();
    }
  }

  @Ignore @Test public void testWeights2() { //same behavior as wtd.quantile in R -> results with all weights=1 and all weights=2 don't agree (unless normwt=TRUE)
    QuantileModel kmm1;
    QuantileModel kmm2;
    Frame fr1 = null;
    Frame fr2 = null;
    try {
      fr1 = parse_test_file("smalldata/junit/weights_all_twos.csv");
      fr2 = parse_test_file("smalldata/junit/weights_all_ones.csv");

      for (QuantileModel.CombineMethod comb : new QuantileModel.CombineMethod[]{
              QuantileModel.CombineMethod.AVERAGE,
              QuantileModel.CombineMethod.LOW,
              QuantileModel.CombineMethod.HIGH,
              QuantileModel.CombineMethod.INTERPOLATE
      }) {
        {
          QuantileModel.QuantileParameters parms = new QuantileModel.QuantileParameters();
          parms._train = fr1._key;
          parms._combine_method = comb;
          parms._weights_column = "weight";
          Job<QuantileModel> job1 = new Quantile(parms).trainModel();
          kmm1 = job1.get();
          job1.remove();
        }

        {
          QuantileModel.QuantileParameters parms = new QuantileModel.QuantileParameters();
          parms._train = fr2._key;
          parms._combine_method = comb;
          parms._weights_column = "weight";
          Job<QuantileModel> job2 = new Quantile(parms).trainModel();
          kmm2 = job2.get();
          job2.remove();
        }

        try {
          assert(Arrays.deepEquals(kmm1._output._quantiles, kmm2._output._quantiles));
          Assert.assertTrue(Arrays.deepEquals(kmm1._output._quantiles, kmm2._output._quantiles));
        } finally {
          if (kmm1 != null) kmm1.delete();
          if (kmm2 != null) kmm2.delete();
        }
      }

    } finally {
      if( fr1  != null ) fr1.remove();
      if( fr2  != null ) fr2.remove();
    }
  }

  @Ignore @Test public void testWeights3() { //same behavior as wtd.quantile in R -> results with all weights=1 and all weights=epsilon don't agree (unless normwt=TRUE)
    QuantileModel kmm1;
    QuantileModel kmm2;
    Frame fr1 = null;
    Frame fr2 = null;
    try {
      fr1 = parse_test_file("smalldata/junit/weights_all_tiny.csv");
      fr2 = parse_test_file("smalldata/junit/weights_all_ones.csv");

      for (QuantileModel.CombineMethod comb : new QuantileModel.CombineMethod[]{
              QuantileModel.CombineMethod.AVERAGE,
              QuantileModel.CombineMethod.LOW,
              QuantileModel.CombineMethod.HIGH,
              QuantileModel.CombineMethod.INTERPOLATE
      }) {
        {
          QuantileModel.QuantileParameters parms = new QuantileModel.QuantileParameters();
          parms._train = fr1._key;
          parms._combine_method = comb;
          parms._weights_column = "weight";
          Job<QuantileModel> job1 = new Quantile(parms).trainModel();
          kmm1 = job1.get();
          job1.remove();
        }

        {
          QuantileModel.QuantileParameters parms = new QuantileModel.QuantileParameters();
          parms._train = fr2._key;
          parms._combine_method = comb;
          parms._weights_column = "weight";
          Job<QuantileModel> job2 = new Quantile(parms).trainModel();
          kmm2 = job2.get();
          job2.remove();
        }

        try {
          Assert.assertTrue(Arrays.deepEquals(kmm1._output._quantiles, kmm2._output._quantiles));
        } finally {
          if (kmm1 != null) kmm1.delete();
          if (kmm2 != null) kmm2.delete();
        }
      }

    } finally {
      if( fr1  != null ) fr1.remove();
      if( fr2  != null ) fr2.remove();
    }
  }
}<|MERGE_RESOLUTION|>--- conflicted
+++ resolved
@@ -8,11 +8,8 @@
 import water.TestUtil;
 import water.fvec.Frame;
 import water.util.ArrayUtils;
-<<<<<<< HEAD
-=======
 
 import java.util.Arrays;
->>>>>>> 4f96ee57
 
 public class QuantileTest extends TestUtil {
   @BeforeClass() public static void setup() { stall_till_cloudsize(1); }
@@ -108,8 +105,6 @@
     try {
       double[][] d = new double[][]{{1.56386606237}, {0.812834256224}, {3.68417563302}, {3.12702210880}, {5.51277746586}};
       fr = ArrayUtils.frame(d);
-<<<<<<< HEAD
-=======
       QuantileModel.QuantileParameters parms = new QuantileModel.QuantileParameters();
       parms._train = fr._key;
       Job<QuantileModel> job = new Quantile(parms).trainModel();
@@ -129,7 +124,6 @@
     try {
       double[][] d = new double[][]{{1}, {1}, {1}, {2}};
       fr = ArrayUtils.frame(d);
->>>>>>> 4f96ee57
       QuantileModel.QuantileParameters parms = new QuantileModel.QuantileParameters();
       parms._train = fr._key;
       parms._probs = new double[]{0.5};
