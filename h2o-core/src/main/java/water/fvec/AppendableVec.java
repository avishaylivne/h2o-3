--- conflicted
+++ resolved
@@ -17,45 +17,10 @@
 public class AppendableVec extends Vec {
   // Temporary ESPC, for uses which do not know the number of Chunks up front.
   public long _tmp_espc[];
-<<<<<<< HEAD
-  public static final byte NA          = 1;
-  public static final byte CATEGORICAL = 2;
-  public static final byte NUMBER      = 3;
-  public static final byte TIME        = 4;
-  public static final byte UUID        = 5;
-  public static final byte STRING      = 6;
-
-  private byte[] _chunkTypes;
-
-  public void setTypes(byte [] ts) {
-    _chunkTypes = ts;
-  }
-
-  /**
-   * This is a hack to fix SVMLight parsing. AppendableVec.close() checks the
-   * types of each chunk.  This sets the chunk type for uncreated chunks of
-   * all 0, are counted as numeric and not NA.
-   * @param cidx
-   */
-  public void setPrecedingChunkTypes(int cidx, byte type) {
-    if (_chunkTypes.length < cidx)
-      _chunkTypes = Arrays.copyOf(_chunkTypes,cidx<<1);
-    for (int i =0; i < cidx; i++) _chunkTypes[i] = type;
-  }
-
-  long _naCnt;
-  long _catCnt;
-  long _strCnt;
-  long _timCnt;
-  long _totalCnt;
-
-  public int _chunkOff;         // Public so the parser can find it
-=======
   // Allow Chunks to have their final Chunk index (set at closing) offset by
   // this much.  Used by the Parser to fold together multi-file AppendableVecs.
   public final int _chunkOff;
 
->>>>>>> 4f96ee57
 
   public AppendableVec( Key<Vec> key, byte type ) { this(key, new long[4], type, 0); }
 
@@ -77,17 +42,7 @@
     cidx -= _chunkOff;
     while( cidx >= _tmp_espc.length ) // should not happen if espcs are preallocated and shared!
       _tmp_espc = Arrays.copyOf(_tmp_espc, _tmp_espc.length<<1);
-<<<<<<< HEAD
-    _tmp_espc[cidx] = chk._len;
-    _chunkTypes[cidx] = chk.type();
-    _naCnt += chk.naCnt();
-    _catCnt += chk.catCnt();
-    _strCnt += chk.strCnt();
-    _timCnt += chk._timCnt;
-    _totalCnt += chk._len;
-=======
     _tmp_espc[cidx] = len;
->>>>>>> 4f96ee57
   }
 
   public static Vec[] closeAll(AppendableVec [] avs) {
@@ -105,30 +60,6 @@
     return res;
   }
 
-<<<<<<< HEAD
-  /**
-   * Add AV build over sub-range of this vec (used e.g. by multifile parse where each file produces its own AV which represents sub-range of the resulting vec)
-   * @param av
-   */
-  public void setSubRange(AppendableVec av) {
-    assert _key.equals(av._key):"mismatched keys " + _key + ", " + av._key;
-    System.arraycopy(av._tmp_espc, 0, _tmp_espc, av._chunkOff, av._tmp_espc.length);
-    System.arraycopy(av._chunkTypes, 0, _chunkTypes, av._chunkOff, av._tmp_espc.length); // intentionally espc length which is guaranteed to be correct length, types may be longer!
-    _strCnt += av._strCnt;
-    _naCnt += av._naCnt;
-    _catCnt += av._catCnt;
-    _timCnt += av._timCnt;
-    _totalCnt += av._totalCnt;
-  }
-
-  // We declare column to be string/categorical if it has more categoricals than numbers
-  public boolean shouldBeCategorical() {
-    long numCnt = _totalCnt - _strCnt - _naCnt - _catCnt;
-    return _catCnt > numCnt;
-  }
-
-=======
->>>>>>> 4f96ee57
   // Class 'reduce' call on new vectors; to combine the roll-up info.
   // Called single-threaded from the M/R framework.
   public void reduce( AppendableVec nv ) {
@@ -160,18 +91,8 @@
       espc[i] = x;              // Start elem# for chunk i
       x += _tmp_espc[i];        // Raise total elem count
     }
-<<<<<<< HEAD
-    for( int i =0 ; i < t1.length; ++i)
-      _chunkTypes[i] |= t1[i];
-    _naCnt += nv._naCnt;
-    _catCnt += nv._catCnt;
-    _strCnt += nv._strCnt;
-    _timCnt += nv._timCnt;
-    _totalCnt += nv._totalCnt;
-=======
     espc[nchunk]=x;             // Total element count in last
     return ESPC.rowLayout(_key,espc);
->>>>>>> 4f96ee57
   }
 
 
@@ -186,62 +107,6 @@
       DKV.remove(chunkKey(nchunk),fs); // remove potential trailing key
     }
 
-<<<<<<< HEAD
-    // Histogram chunk types
-    int[] ctypes = new int[STRING+1];
-    for( int i = 0; i < nchunk; ++i )
-      ctypes[_chunkTypes[i]]++;
-
-    // Odd case: new categorical columns are usually made as new numeric columns,
-    // with a domain pasted on afterwards.  All chunks look like
-    // numbers.... but they are all valid categorical numbers.
-    boolean genCatCol = false;
-    if( ctypes[CATEGORICAL]==0 && ctypes[TIME] == 0 && ctypes[UUID] == 0 && ctypes[STRING] == 0 ) genCatCol = true;
-    // Make sure categoricals are consistent.  If we have a domain, and it is
-    // dominating assume CATEGORICAL type.
-    if( domain() != null && (genCatCol || ctypes[CATEGORICAL]>ctypes[NUMBER]) ) {
-      ctypes[CATEGORICAL] += ctypes[NUMBER]; ctypes[NUMBER]=0;
-      ctypes[CATEGORICAL] += ctypes[NA]; ctypes[NA] = 0;        // All NA case
-      if (nchunk == 0) ctypes[CATEGORICAL]++;                   // No rows in vec
-    }
-
-    // Find the dominant non-NA Chunk type.
-    int idx = 0;
-    for( int i=0; i<ctypes.length; i++ )
-      if( i != NA && ctypes[i] > ctypes[idx] )
-        idx = i;
-
-    if( idx!=CATEGORICAL ) setDomain(null);
-
-    // Make Chunks other than the dominant type fail out to NAs.  This includes
-    // converting numeric chunks to NAs in categorical columns - we cannot reverse
-    // print the numbers to get the original text for the categorical back.
-    for(int i = 0; i < nchunk; ++i)
-      if(_chunkTypes[i] != idx && 
-         !(idx==CATEGORICAL && _chunkTypes[i]==NUMBER && genCatCol)) // Odd case: numeric chunks being forced/treated as a boolean categorical
-        DKV.put(chunkKey(i), new C0DChunk(Double.NaN, (int) _tmp_espc[i]),fs);
-
-    byte type;
-    switch( idx ) {
-    case CATEGORICAL  : type = T_CAT; break;
-    case NUMBER: type = T_NUM ; break;
-    case TIME  : type = T_TIME; break;
-    case UUID  : type = T_UUID; break;
-    case STRING: type = T_STR ; break;
-    default    : type = T_BAD ; break;
-    }
-
-    // Compute elems-per-chunk.
-    // Roll-up elem counts, so espc[i] is the starting element# of chunk i.
-    long espc[] = new long[nchunk+1]; // Shorter array
-    long x=0;                   // Total row count so far
-    for( int i=0; i<nchunk; i++ ) {
-      espc[i] = x;              // Start elem# for chunk i
-      x += _tmp_espc[i];            // Raise total elem count
-    }
-    espc[nchunk]=x;             // Total element count in last
-=======
->>>>>>> 4f96ee57
     // Replacement plain Vec for AppendableVec.
     Vec vec = new Vec(_key, rowLayout, domain(), _type);
     DKV.put(_key,vec,fs);       // Inject the header into the K/V store
