package hex.tree.drf;

import org.junit.Assert;
import org.junit.BeforeClass;
import org.junit.Test;

import java.util.ArrayList;
import java.util.Arrays;
import java.util.Collections;
import java.util.HashMap;
import java.util.Map;
import java.util.Random;
import java.util.Set;

import hex.Model;
import hex.grid.Grid;
import hex.grid.GridSearch;
import water.DKV;
import water.Job;
import water.Key;
import water.TestUtil;
import water.fvec.Frame;
import water.fvec.Vec;
import water.test.util.GridTestUtils;
import water.util.ArrayUtils;

import static org.junit.Assert.assertEquals;
import static org.junit.Assert.assertTrue;
import static water.util.ArrayUtils.interval;

public class DRFGridTest extends TestUtil {
  @BeforeClass() public static void setup() { stall_till_cloudsize(5); }

  @Test public void testCarsGrid() {
    Grid<DRFModel.DRFParameters> grid = null;
    Frame fr = null;
    Vec old = null;
    try {
      fr = parse_test_file("smalldata/junit/cars.csv");
      fr.remove("name").remove(); // Remove unique id
      old = fr.remove("cylinders");
<<<<<<< HEAD
      fr.add("cylinders", old.toCategorical()); // response to last column
=======
      fr.add("cylinders", old.toCategoricalVec()); // response to last column
>>>>>>> 4f96ee57
      DKV.put(fr);

      // Setup hyperparameter search space
      final Float[] legalSampleRateOpts = new Float[]{0.5f};
      final Float[] illegalSampleRateOpts = new Float[]{1f};
      HashMap<String, Object[]> hyperParms = new HashMap<String, Object[]>() {{
        put("_ntrees", new Integer[]{2, 4});
        put("_max_depth", new Integer[]{10, 20});
        put("_mtries", new Integer[]{-1, 4});
        put("_sample_rate", ArrayUtils.join(legalSampleRateOpts, illegalSampleRateOpts));
      }};

      // Name of used hyper parameters
      String[] hyperParamNames = hyperParms.keySet().toArray(new String[hyperParms.size()]);
      Arrays.sort(hyperParamNames);
      int hyperSpaceSize = ArrayUtils.crossProductSize(hyperParms);

      // Fire off a grid search
      DRFModel.DRFParameters params = new DRFModel.DRFParameters();
      params._train = fr._key;
      params._response_column = "cylinders";
      // Get the Grid for this modeling class and frame
      Job<Grid> gs = GridSearch.startGridSearch(null, params, hyperParms);
      grid = (Grid<DRFModel.DRFParameters>) gs.get();
      // Make sure number of produced models match size of specified hyper space
      Assert.assertEquals("Size of grid should match to size of hyper space", hyperSpaceSize,
                          grid.getModelCount() + grid.getFailureCount());
      //
      // Make sure that names of used parameters match
      //
      String[] gridHyperNames = grid.getHyperNames();
      Arrays.sort(gridHyperNames);
      Assert.assertArrayEquals("Hyper parameters names should match!", hyperParamNames,
                               gridHyperNames);

      //
      // Make sure that values of used parameters match as well to the specified values
      //
      Model[] ms = grid.getModels();
      Map<String, Set<Object>> usedModelParams = GridTestUtils.initMap(hyperParamNames);
      for (Model m : ms) {
        DRFModel drf = (DRFModel) m;
        System.out.println(
            drf._output._scored_train[drf._output._ntrees]._mse + " " + Arrays.deepToString(
                ArrayUtils.zip(grid.getHyperNames(), grid.getHyperValues(drf._parms))));
        GridTestUtils.extractParams(usedModelParams, drf._parms, hyperParamNames);
      }
      hyperParms.put("_sample_rate", legalSampleRateOpts);
      GridTestUtils.assertParamsEqual("Grid models parameters have to cover specified hyper space",
                                      hyperParms,
                                      usedModelParams);
      // Verify model failure
      Map<String, Set<Object>> failedHyperParams = GridTestUtils.initMap(hyperParamNames);
      for (Model.Parameters failedParams : grid.getFailedParameters()) {
        GridTestUtils.extractParams(failedHyperParams, failedParams, hyperParamNames);
      }
      hyperParms.put("_sample_rate", illegalSampleRateOpts);
      GridTestUtils
          .assertParamsEqual("Failed model parameters have to correspond to specified hyper space",
                             hyperParms,
                             failedHyperParams);

    } finally {
      if (old != null) {
        old.remove();
      }
      if (fr != null) {
        fr.remove();
      }
      if (grid != null) {
        grid.remove();
      }
    }
  }

  //@Ignore("PUBDEV-1643")
  @Test
  public void testDuplicatesCarsGrid() {
    Grid grid = null;
    Frame fr = null;
    Vec old = null;
    try {
      fr = parse_test_file("smalldata/junit/cars_20mpg.csv");
      fr.remove("name").remove(); // Remove unique id
      old = fr.remove("economy");
      fr.add("economy", old); // response to last column
      DKV.put(fr);

      // Setup random hyperparameter search space
      HashMap<String, Object[]> hyperParms = new HashMap<String, Object[]>() {{
        put("_ntrees", new Integer[]{5, 5});
        put("_max_depth", new Integer[]{2, 2});
        put("_mtries", new Integer[]{-1, -1});
        put("_sample_rate", new Float[]{.1f, .1f});
      }};

      // Fire off a grid search
      DRFModel.DRFParameters params = new DRFModel.DRFParameters();
      params._train = fr._key;
      params._response_column = "economy";

      // Get the Grid for this modeling class and frame
      Job<Grid> gs = GridSearch.startGridSearch(null, params, hyperParms);
      grid = gs.get();

      // Check that duplicate model have not been constructed
      Model[] models = grid.getModels();
      assertTrue("Number of returned models has to be > 0", models.length > 0);
      // But all off them should be same
      Key<Model> modelKey = models[0]._key;
      for (Model m : models) {
        assertTrue("Number of constructed models has to be equal to 1", modelKey == m._key);
      }
    } finally {
      if (old != null) {
        old.remove();
      }
      if (fr != null) {
        fr.remove();
      }
      if (grid != null) {
        grid.remove();
      }
    }
  }

  //@Ignore("PUBDEV-1648")
  @Test
  public void testRandomCarsGrid() {
    Grid grid = null;
    DRFModel drfRebuilt = null;
    Frame fr = null;
    try {
      fr = parse_test_file("smalldata/junit/cars.csv");
      fr.remove("name").remove();
      Vec old = fr.remove("economy (mpg)");
      fr.add("economy (mpg)", old); // response to last column
      DKV.put(fr);

      // Setup random hyperparameter search space
      HashMap<String, Object[]> hyperParms = new HashMap<>();

      // Construct random grid search space
      long seed = System.nanoTime();
      Random rng = new Random(seed);

      // Limit to 1-3 randomly, 4 times.  Average total number of models is
      // 2^4, or 16.  Max is 81 models.
      Integer ntreesDim = rng.nextInt(3) + 1;
      Integer maxDepthDim = rng.nextInt(3) + 1;
      Integer mtriesDim = rng.nextInt(3) + 1;
      Integer sampleRateDim = rng.nextInt(3) + 1;

      Integer[] ntreesArr = interval(1, 15);
      ArrayList<Integer> ntreesList = new ArrayList<>(Arrays.asList(ntreesArr));
      Collections.shuffle(ntreesList);
      Integer[] ntreesSpace = new Integer[ntreesDim];
      for (int i = 0; i < ntreesDim; i++) {
        ntreesSpace[i] = ntreesList.get(i);
      }

      Integer[] maxDepthArr = interval(1, 10);
      ArrayList<Integer> maxDepthList = new ArrayList<>(Arrays.asList(maxDepthArr));
      Collections.shuffle(maxDepthList);
      Integer[] maxDepthSpace = new Integer[maxDepthDim];
      for (int i = 0; i < maxDepthDim; i++) {
        maxDepthSpace[i] = maxDepthList.get(i);
      }

      Integer[] mtriesArr = interval(1, 5);
      ArrayList<Integer> mtriesList = new ArrayList<>(Arrays.asList(mtriesArr));
      Collections.shuffle(mtriesList);
      Integer[] mtriesSpace = new Integer[mtriesDim];
      for (int i = 0; i < mtriesDim; i++) {
        mtriesSpace[i] = mtriesList.get(i);
      }

      Float[] sampleRateArr = interval(0.01f, 0.99f, 0.01f);
      ArrayList<Float> sampleRateList = new ArrayList<>(Arrays.asList(sampleRateArr));
      Collections.shuffle(sampleRateList);
      Float[] sampleRateSpace = new Float[sampleRateDim];
      for (int i = 0; i < sampleRateDim; i++) {
        sampleRateSpace[i] = sampleRateList.get(i);
      }

      hyperParms.put("_ntrees", ntreesSpace);
      hyperParms.put("_max_depth", maxDepthSpace);
      hyperParms.put("_mtries", mtriesSpace);
      hyperParms.put("_sample_rate", sampleRateSpace);

      // Fire off a grid search
      DRFModel.DRFParameters params = new DRFModel.DRFParameters();
      params._train = fr._key;
      params._response_column = "economy (mpg)";
      // Get the Grid for this modeling class and frame
      Job<Grid> gs = GridSearch.startGridSearch(null, params, hyperParms);
      grid = gs.get();

      System.out.println("Test seed: " + seed);
      System.out.println("ntrees search space: " + Arrays.toString(ntreesSpace));
      System.out.println("max_depth search space: " + Arrays.toString(maxDepthSpace));
      System.out.println("mtries search space: " + Arrays.toString(mtriesSpace));
      System.out.println("sample_rate search space: " + Arrays.toString(sampleRateSpace));

      // Check that cardinality of grid
      Model[] ms = grid.getModels();
      int numModels = ms.length;
      System.out.println("Grid consists of " + numModels + " models");
      assertEquals("Number of models should match hyper space size", numModels,
                   ntreesDim * maxDepthDim * sampleRateDim * mtriesDim + grid.getFailureCount());

      // Pick a random model from the grid
      HashMap<String, Object[]> randomHyperParms = new HashMap<>();

      Integer ntreeVal = ntreesSpace[rng.nextInt(ntreesSpace.length)];
      randomHyperParms.put("_ntrees", new Integer[]{ntreeVal});

      Integer maxDepthVal = maxDepthSpace[rng.nextInt(maxDepthSpace.length)];
      randomHyperParms.put("_max_depth", maxDepthSpace);

      Integer mtriesVal = mtriesSpace[rng.nextInt(mtriesSpace.length)];
      randomHyperParms.put("_max_depth", mtriesSpace);

      Float sampleRateVal = sampleRateSpace[rng.nextInt(sampleRateSpace.length)];
      randomHyperParms.put("_sample_rate", sampleRateSpace);

      //TODO: DRFModel drfFromGrid = (DRFModel) g2.model(randomHyperParms).get();

      // Rebuild it with it's parameters
      params._ntrees = ntreeVal;
      params._max_depth = maxDepthVal;
      params._mtries = mtriesVal;
      drfRebuilt = new DRF(params).trainModel().get();

      // Make sure the MSE metrics match
      //double fromGridMSE = drfFromGrid._output._scored_train[drfFromGrid._output._ntrees]._mse;
      double rebuiltMSE = drfRebuilt._output._scored_train[drfRebuilt._output._ntrees]._mse;
      //System.out.println("The random grid model's MSE: " + fromGridMSE);
      System.out.println("The rebuilt model's MSE: " + rebuiltMSE);
      //assertEquals(fromGridMSE, rebuiltMSE);

    } finally {
      if (fr != null) {
        fr.remove();
      }
      if (grid != null) {
        grid.remove();
      }
      if (drfRebuilt != null) {
        drfRebuilt.remove();
      }
    }
  }

  @Test
  public void testCollisionOfDRFParamsChecksum() {
    Frame fr = null;
    try {
      fr = parse_test_file("smalldata/junit/cars.csv");
      fr.remove("name").remove();
      Vec old = fr.remove("economy (mpg)");
      fr.add("economy (mpg)", old); // response to last column
      DKV.put(fr);

      // {"_model_id":null,"_train":{"name":"_83da9e0754c5eb9f6b812fe17e7945e5","type":"Key"},"_valid":null,"_nfolds":0,"_keep_cross_validation_predictions":false,"_fold_assignment":"AUTO","_distribution":"AUTO","_tweedie_power":1.5,"_ignored_columns":null,"_ignore_const_cols":true,"_weights_column":null,"_offset_column":null,"_fold_column":null,"_score_each_iteration":false,"_response_column":"economy (mpg)","_balance_classes":false,"_max_after_balance_size":5.0,"_class_sampling_factors":null,"_max_hit_ratio_k":10,"_max_confusion_matrix_size":20,"_checkpoint":null,"_ntrees":9,"_max_depth":15,"_min_rows":1.0,"_nbins":20,"_nbins_cats":1024,"_r2_stopping":0.999999,"_seed":-4522296119273841674,"_nbins_top_level":1024,"_build_tree_one_node":false,"_initial_score_interval":4000,"_score_interval":4000,"_mtries":3,"_sample_rate":0.6499997,"_binomial_double_trees":false}
      DRFModel.DRFParameters params1 = new DRFModel.DRFParameters();
      params1._train = fr._key;
      params1._response_column = "economy (mpg)";
      params1._seed = -4522296119273841674L;
      params1._mtries = 3;
      params1._max_depth = 15;
      params1._ntrees = 9;
      params1._sample_rate = 0.6499997f;

      // {"_model_id":null,"_train":{"name":"_83da9e0754c5eb9f6b812fe17e7945e5","type":"Key"},"_valid":null,"_nfolds":0,"_keep_cross_validation_predictions":false,"_fold_assignment":"AUTO","_distribution":"AUTO","_tweedie_power":1.5,"_ignored_columns":null,"_ignore_const_cols":true,"_weights_column":null,"_offset_column":null,"_fold_column":null,"_score_each_iteration":false,"_response_column":"economy (mpg)","_balance_classes":false,"_max_after_balance_size":5.0,"_class_sampling_factors":null,"_max_hit_ratio_k":10,"_max_confusion_matrix_size":20,"_checkpoint":null,"_ntrees":13,"_max_depth":1,"_min_rows":1.0,"_nbins":20,"_nbins_cats":1024,"_r2_stopping":0.999999,"_seed":-4522296119273841674,"_nbins_top_level":1024,"_build_tree_one_node":false,"_initial_score_interval":4000,"_score_interval":4000,"_mtries":1,"_sample_rate":0.6499997,"_binomial_double_trees":false}
      DRFModel.DRFParameters params2 = new DRFModel.DRFParameters();
      params2._train = fr._key;
      params2._response_column = "economy (mpg)";
      params2._seed = -4522296119273841674L;
      params2._mtries = 1;
      params2._max_depth = 1;
      params2._ntrees = 13;
      params2._sample_rate = 0.6499997f;
      long csum1 = params1.checksum();
      long csum2 = params2.checksum();
      Assert.assertNotEquals("Checksums shoudl be different", csum1, csum2);
    } finally {
      if (fr != null) {
        fr.remove();
      }
    }
  }
}<|MERGE_RESOLUTION|>--- conflicted
+++ resolved
@@ -39,11 +39,7 @@
       fr = parse_test_file("smalldata/junit/cars.csv");
       fr.remove("name").remove(); // Remove unique id
       old = fr.remove("cylinders");
-<<<<<<< HEAD
-      fr.add("cylinders", old.toCategorical()); // response to last column
-=======
       fr.add("cylinders", old.toCategoricalVec()); // response to last column
->>>>>>> 4f96ee57
       DKV.put(fr);
 
       // Setup hyperparameter search space
